#!/bin/bash

# We use container 3 to run our tests with pip packages
if [ "$CIRCLE_NODE_INDEX" = "3" ]; then
    export PIP_DEPENDENCIES_FLAGS="-q"
    export PIP_DEPENDENCIES="coveralls"
    export CONDA_DEPENDENCIES=""
else
    export CONDA_DEPENDENCIES_FLAGS="--quiet"
    export CONDA_DEPENDENCIES="rope pyflakes sphinx pygments pylint pep8 psutil nbconvert \
                               qtawesome pickleshare qtpy pyzmq chardet mock nomkl pandas \
<<<<<<< HEAD
                               pytest pytest-cov numpydoc scipy cython"
    export PIP_DEPENDENCIES="coveralls pytest-qt pytest-xvfb flaky"
=======
                               pytest pytest-cov numpydoc scipy"
    export PIP_DEPENDENCIES="coveralls pytest-qt pytest-xvfb flaky jedi"
>>>>>>> 1ba423f6
fi


# Download and install miniconda and conda/pip dependencies
# with astropy helpers
export PY_VERSIONS=($PY_VERSIONS)
export TRAVIS_PYTHON_VERSION=${PY_VERSIONS[$CIRCLE_NODE_INDEX]}
echo -e "PYTHON = $TRAVIS_PYTHON_VERSION \n============"
git clone git://github.com/astropy/ci-helpers.git > /dev/null
source ci-helpers/travis/setup_conda_$TRAVIS_OS_NAME.sh
export PATH="$HOME/miniconda/bin:$PATH"
source activate test


# Install Spyder
if [ "$CIRCLE_NODE_INDEX" = "3" ]; then
    pip install -q -e .[test]
else
    conda install -q ciocheck -c spyder-ide --no-update-deps
    python setup.py install > /dev/null
fi<|MERGE_RESOLUTION|>--- conflicted
+++ resolved
@@ -9,13 +9,8 @@
     export CONDA_DEPENDENCIES_FLAGS="--quiet"
     export CONDA_DEPENDENCIES="rope pyflakes sphinx pygments pylint pep8 psutil nbconvert \
                                qtawesome pickleshare qtpy pyzmq chardet mock nomkl pandas \
-<<<<<<< HEAD
                                pytest pytest-cov numpydoc scipy cython"
-    export PIP_DEPENDENCIES="coveralls pytest-qt pytest-xvfb flaky"
-=======
-                               pytest pytest-cov numpydoc scipy"
     export PIP_DEPENDENCIES="coveralls pytest-qt pytest-xvfb flaky jedi"
->>>>>>> 1ba423f6
 fi
 
 
