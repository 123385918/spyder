--- conflicted
+++ resolved
@@ -3,14 +3,9 @@
 export CONDA_DEPENDENCIES_FLAGS="--quiet"
 export CONDA_DEPENDENCIES="rope pyflakes sphinx pygments pylint psutil nbconvert \
                            qtawesome pickleshare qtpy pyzmq chardet mock nomkl pandas \
-<<<<<<< HEAD
-                           pytest pytest-cov numpydoc scipy cython pillow cloudpickle"
+                           pytest pytest-cov numpydoc scipy cython pillow cloudpickle keyring"
 export PIP_DEPENDENCIES="coveralls pytest-qt pytest-mock pytest-xvfb flaky jedi pycodestyle \
                          coloredlogs python-language-server[all] pydocstyle pexpect"
-=======
-                           pytest pytest-cov numpydoc scipy cython pillow cloudpickle keyring"
-export PIP_DEPENDENCIES="coveralls pytest-qt pytest-mock pytest-xvfb flaky jedi pycodestyle"
->>>>>>> 48a8586d
 
 # Download and install miniconda and conda/pip dependencies
 # with astropy helpers
