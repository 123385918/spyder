--- conflicted
+++ resolved
@@ -1,3213 +1,3200 @@
-# -*- coding: utf-8 -*-
-#
-# Copyright © Spyder Project Contributors
-# Licensed under the terms of the MIT License
-# (see spyder/__init__.py for details)
-
-"""Editor Widget"""
-
-# pylint: disable=C0103
-# pylint: disable=R0903
-# pylint: disable=R0911
-# pylint: disable=R0201
-
-# Standard library imports
-from __future__ import print_function
-import logging
-import os
-import os.path as osp
-import sys
-from collections import MutableSequence
-import unicodedata
-
-# Third party imports
-import qdarkstyle
-from qtpy.compat import getsavefilename
-from qtpy.QtCore import (QByteArray, QFileInfo, QObject, QPoint, QSize, Qt,
-                         QThread, QTimer, Signal, Slot, QCoreApplication)
-from qtpy.QtGui import QFont
-from qtpy.QtWidgets import (QAction, QApplication, QFileDialog, QHBoxLayout,
-                            QLabel, QMainWindow, QMessageBox, QMenu,
-                            QSplitter, QVBoxLayout, QWidget, QListWidget,
-                            QListWidgetItem)
-
-# Local imports
-from spyder.config.base import _, running_under_pytest
-from spyder.config.gui import config_shortcut, is_dark_interface, get_shortcut
-from spyder.config.utils import (get_edit_filetypes, get_edit_filters,
-                                 get_filter, is_kde_desktop, is_anaconda)
-from spyder.py3compat import qbytearray_to_str, to_text_string
-from spyder.utils import icon_manager as ima
-from spyder.utils import encoding, sourcecode, syntaxhighlighters
-from spyder.utils.qthelpers import (add_actions, create_action,
-                                    create_toolbutton, MENU_SEPARATOR,
-                                    mimedata2url)
-from spyder.plugins.outlineexplorer.widgets import OutlineExplorerWidget
-from spyder.plugins.outlineexplorer.editor import OutlineExplorerProxyEditor
-from spyder.widgets.fileswitcher import FileSwitcher
-from spyder.widgets.findreplace import FindReplace
-from spyder.plugins.editor.utils.autosave import AutosaveForStack
-from spyder.plugins.editor.widgets import codeeditor
-from spyder.plugins.editor.widgets.base import TextEditBaseWidget  # analysis:ignore
-from spyder.plugins.editor.widgets.codeeditor import Printer       # analysis:ignore
-from spyder.plugins.editor.widgets.codeeditor import get_file_language
-from spyder.plugins.editor.widgets.status import (CursorPositionStatus,
-                                                  EncodingStatus, EOLStatus,
-                                                  ReadWriteStatus, VCSStatus)
-from spyder.plugins.editor.utils.findtasks import find_tasks
-from spyder.widgets.tabs import BaseTabs
-from spyder.config.main import CONF
-from spyder.plugins.explorer.widgets import show_in_external_file_explorer
-
-
-logger = logging.getLogger(__name__)
-
-
-class AnalysisThread(QThread):
-    """Analysis thread"""
-
-    def __init__(self, parent, checker, source_code):
-
-        super(AnalysisThread, self).__init__(parent)
-        self.checker = checker
-        self.results = None
-        self.source_code = source_code
-
-    def run(self):
-        """Run analysis"""
-        try:
-            self.results = self.checker(self.source_code)
-        except Exception as e:
-            logger.error(e, exc_info=True)
-
-
-class ThreadManager(QObject):
-    """Analysis thread manager"""
-    def __init__(self, parent, max_simultaneous_threads=2):
-        super(ThreadManager, self).__init__(parent)
-        self.max_simultaneous_threads = max_simultaneous_threads
-        self.started_threads = {}
-        self.pending_threads = []
-        self.end_callbacks = {}
-
-    def close_threads(self, parent):
-        """Close threads associated to parent_id"""
-        logger.debug("Call ThreadManager's 'close_threads'")
-        if parent is None:
-            # Closing all threads
-            self.pending_threads = []
-            threadlist = []
-            for threads in list(self.started_threads.values()):
-                threadlist += threads
-        else:
-            parent_id = id(parent)
-            self.pending_threads = [(_th, _id) for (_th, _id)
-                                    in self.pending_threads
-                                    if _id != parent_id]
-            threadlist = self.started_threads.get(parent_id, [])
-        for thread in threadlist:
-            logger.debug("Waiting for thread %r to finish" % thread)
-            while thread.isRunning():
-                # We can't terminate thread safely, so we simply wait...
-                QApplication.processEvents()
-
-    def close_all_threads(self):
-        """Close all threads"""
-        logger.debug("Call ThreadManager's 'close_all_threads'")
-        self.close_threads(None)
-
-    def add_thread(self, checker, end_callback, source_code, parent):
-        """Add thread to queue"""
-        parent_id = id(parent)
-        thread = AnalysisThread(self, checker, source_code)
-        self.end_callbacks[id(thread)] = end_callback
-        self.pending_threads.append((thread, parent_id))
-        logger.debug("Added thread %r to queue" % thread)
-        QTimer.singleShot(50, self.update_queue)
-
-    def update_queue(self):
-        """Update queue"""
-        started = 0
-        for parent_id, threadlist in list(self.started_threads.items()):
-            still_running = []
-            for thread in threadlist:
-                if thread.isFinished():
-                    end_callback = self.end_callbacks.pop(id(thread))
-                    if thread.results is not None:
-                        #  The thread was executed successfully
-                        end_callback(thread.results)
-                    thread.setParent(None)
-                    thread = None
-                else:
-                    still_running.append(thread)
-                    started += 1
-            threadlist = None
-            if still_running:
-                self.started_threads[parent_id] = still_running
-            else:
-                self.started_threads.pop(parent_id)
-        logger.debug("Updating queue:")
-        logger.debug("    started: %d" % started)
-        logger.debug("    pending: %d" % len(self.pending_threads))
-        if self.pending_threads and started < self.max_simultaneous_threads:
-            thread, parent_id = self.pending_threads.pop(0)
-            thread.finished.connect(self.update_queue)
-            threadlist = self.started_threads.get(parent_id, [])
-            self.started_threads[parent_id] = threadlist+[thread]
-            logger.debug("===>starting: %r" % thread)
-            thread.start()
-
-
-class FileInfo(QObject):
-    """File properties"""
-    todo_results_changed = Signal()
-    sig_save_bookmarks = Signal(str, str)
-    text_changed_at = Signal(str, int)
-    edit_goto = Signal(str, int, str)
-    send_to_help = Signal(str, str, str, str, bool)
-    sig_filename_changed = Signal(str)
-    sig_show_object_info = Signal(int)
-
-    def __init__(self, filename, encoding, editor, new, threadmanager):
-        QObject.__init__(self)
-        self.threadmanager = threadmanager
-        self._filename = filename
-        self.newly_created = new
-        self.default = False      # Default untitled file
-        self.encoding = encoding
-        self.editor = editor
-        self.path = []
-
-        self.classes = (filename, None, None)
-        self.todo_results = []
-        self.lastmodified = QFileInfo(filename).lastModified()
-
-        self.editor.textChanged.connect(self.text_changed)
-        self.editor.sig_bookmarks_changed.connect(self.bookmarks_changed)
-        self.editor.sig_show_object_info.connect(self.sig_show_object_info)
-        self.sig_filename_changed.connect(self.editor.sig_filename_changed)
-
-    @property
-    def filename(self):
-        return self._filename
-
-    @filename.setter
-    def filename(self, value):
-        self._filename = value
-        self.sig_filename_changed.emit(value)
-
-    def text_changed(self):
-        """Editor's text has changed"""
-        self.default = False
-        self.editor.document().changed_since_autosave = True
-        self.text_changed_at.emit(self.filename,
-                                  self.editor.get_position('cursor'))
-
-    def get_source_code(self):
-        """Return associated editor source code"""
-        return to_text_string(self.editor.toPlainText())
-
-    def run_todo_finder(self):
-        """Run TODO finder"""
-        if self.editor.is_python():
-            self.threadmanager.add_thread(find_tasks,
-                                          self.todo_finished,
-                                          self.get_source_code(), self)
-
-    def todo_finished(self, results):
-        """Code analysis thread has finished"""
-        self.set_todo_results(results)
-        self.todo_results_changed.emit()
-
-    def set_todo_results(self, results):
-        """Set TODO results and update markers in editor"""
-        self.todo_results = results
-        self.editor.process_todo(results)
-
-    def cleanup_todo_results(self):
-        """Clean-up TODO finder results"""
-        self.todo_results = []
-
-    def bookmarks_changed(self):
-        """Bookmarks list has changed."""
-        bookmarks = self.editor.get_bookmarks()
-        if self.editor.bookmarks != bookmarks:
-            self.editor.bookmarks = bookmarks
-            self.sig_save_bookmarks.emit(self.filename, repr(bookmarks))
-
-
-class StackHistory(MutableSequence):
-    """Handles editor stack history.
-
-    Works as a list of numbers corresponding to tab indexes.
-    Internally elements are saved using objects id's.
-    """
-
-    def __init__(self, editor):
-        self.history = list()
-        self.id_list = list()
-        self.editor = editor
-
-    def _update_id_list(self):
-        """Update list of corresponpding ids and tabs."""
-        self.id_list = [id(self.editor.tabs.widget(_i))
-                        for _i in range(self.editor.tabs.count())]
-
-    def refresh(self):
-        """Remove editors that are not longer open."""
-        self._update_id_list()
-        for _id in self.history[:]:
-            if _id not in self.id_list:
-                self.history.remove(_id)
-
-    def __len__(self):
-        return len(self.history)
-
-    def __getitem__(self, i):
-        self._update_id_list()
-        try:
-            return self.id_list.index(self.history[i])
-        except ValueError:
-            self.refresh()
-            raise IndexError
-
-    def __delitem__(self, i):
-        del self.history[i]
-
-    def __setitem__(self, i, v):
-        _id = id(self.editor.tabs.widget(v))
-        self.history[i] = _id
-
-    def __str__(self):
-        return str(list(self))
-
-    def insert(self, i, tab_index):
-        """Insert the widget (at tab index) in the position i (index)."""
-        _id = id(self.editor.tabs.widget(tab_index))
-        self.history.insert(i, _id)
-
-    def remove(self, tab_index):
-        """Remove the widget at the corresponding tab_index."""
-        _id = id(self.editor.tabs.widget(tab_index))
-        if _id in self.history:
-            self.history.remove(_id)
-
-    def remove_and_append(self, index):
-        """Remove previous entrances of a tab, and add it as the latest."""
-        while index in self:
-            self.remove(index)
-        self.append(index)
-
-
-class TabSwitcherWidget(QListWidget):
-    """Show tabs in mru order and change between them."""
-
-    def __init__(self, parent, stack_history, tabs):
-        QListWidget.__init__(self, parent)
-        self.setWindowFlags(Qt.FramelessWindowHint | Qt.Dialog)
-
-        self.editor = parent
-        self.stack_history = stack_history
-        self.tabs = tabs
-
-        self.setSelectionMode(QListWidget.SingleSelection)
-        self.itemActivated.connect(self.item_selected)
-
-        self.id_list = []
-        self.load_data()
-        size = CONF.get('main', 'completion/size')
-        self.resize(*size)
-        self.set_dialog_position()
-        self.setCurrentRow(0)
-
-        config_shortcut(lambda: self.select_row(-1), context='Editor',
-                        name='Go to previous file', parent=self)
-        config_shortcut(lambda: self.select_row(1), context='Editor',
-                        name='Go to next file', parent=self)
-
-    def load_data(self):
-        """Fill ListWidget with the tabs texts.
-
-        Add elements in inverse order of stack_history.
-        """
-
-        for index in reversed(self.stack_history):
-            text = self.tabs.tabText(index)
-            text = text.replace('&', '')
-            item = QListWidgetItem(ima.icon('TextFileIcon'), text)
-            self.addItem(item)
-
-    def item_selected(self, item=None):
-        """Change to the selected document and hide this widget."""
-        if item is None:
-            item = self.currentItem()
-
-        # stack history is in inverse order
-        try:
-            index = self.stack_history[-(self.currentRow()+1)]
-        except IndexError:
-            pass
-        else:
-            self.editor.set_stack_index(index)
-            self.editor.current_changed(index)
-        self.hide()
-
-    def select_row(self, steps):
-        """Move selected row a number of steps.
-
-        Iterates in a cyclic behaviour.
-        """
-        row = (self.currentRow() + steps) % self.count()
-        self.setCurrentRow(row)
-
-    def set_dialog_position(self):
-        """Positions the tab switcher in the top-center of the editor."""
-        left = self.editor.geometry().width()/2 - self.width()/2
-        top = self.editor.tabs.tabBar().geometry().height()
-
-        self.move(self.editor.mapToGlobal(QPoint(left, top)))
-
-    def keyReleaseEvent(self, event):
-        """Reimplement Qt method.
-
-        Handle "most recent used" tab behavior,
-        When ctrl is released and tab_switcher is visible, tab will be changed.
-        """
-        if self.isVisible():
-            qsc = get_shortcut(context='Editor', name='Go to next file')
-
-            for key in qsc.split('+'):
-                key = key.lower()
-                if ((key == 'ctrl' and event.key() == Qt.Key_Control) or
-                   (key == 'alt' and event.key() == Qt.Key_Alt)):
-                        self.item_selected()
-        event.accept()
-
-    def keyPressEvent(self, event):
-        """Reimplement Qt method to allow cyclic behavior."""
-        if event.key() == Qt.Key_Down:
-            self.select_row(1)
-        elif event.key() == Qt.Key_Up:
-            self.select_row(-1)
-
-    def focusOutEvent(self, event):
-        """Reimplement Qt method to close the widget when loosing focus."""
-        event.ignore()
-        # Inspired from CompletionWidget.focusOutEvent() in file
-        # widgets/sourcecode/base.py line 212
-        if sys.platform == "darwin":
-            if event.reason() != Qt.ActiveWindowFocusReason:
-                self.close()
-        else:
-            self.close()
-
-
-class EditorStack(QWidget):
-    reset_statusbar = Signal()
-    readonly_changed = Signal(bool)
-    encoding_changed = Signal(str)
-    sig_editor_cursor_position_changed = Signal(int, int)
-    sig_refresh_eol_chars = Signal(str)
-    starting_long_process = Signal(str)
-    ending_long_process = Signal(str)
-    redirect_stdio = Signal(bool)
-    exec_in_extconsole = Signal(str, bool)
-    run_cell_in_ipyclient = Signal(str, str, str, bool)
-    update_plugin_title = Signal()
-    editor_focus_changed = Signal()
-    zoom_in = Signal()
-    zoom_out = Signal()
-    zoom_reset = Signal()
-    sig_open_file = Signal(dict)
-    sig_close_file = Signal(str, str)
-    file_saved = Signal(str, str, str)
-    file_renamed_in_data = Signal(str, str, str)
-    opened_files_list_changed = Signal()
-    active_languages_stats = Signal(set)
-    todo_results_changed = Signal()
-    update_code_analysis_actions = Signal()
-    refresh_file_dependent_actions = Signal()
-    refresh_save_all_action = Signal()
-    sig_breakpoints_saved = Signal()
-    text_changed_at = Signal(str, int)
-    current_file_changed = Signal(str, int)
-    plugin_load = Signal((str,), ())
-    edit_goto = Signal(str, int, str)
-    sig_split_vertically = Signal()
-    sig_split_horizontally = Signal()
-    sig_new_file = Signal((str,), ())
-    sig_save_as = Signal()
-    sig_prev_edit_pos = Signal()
-    sig_prev_cursor = Signal()
-    sig_next_cursor = Signal()
-    sig_prev_warning = Signal()
-    sig_next_warning = Signal()
-    sig_go_to_definition = Signal(str, int, int)
-    perform_lsp_request = Signal(str, str, dict)
-    sig_option_changed = Signal(str, object)  # config option needs changing
-    sig_save_bookmark = Signal(int)
-    sig_load_bookmark = Signal(int)
-    sig_save_bookmarks = Signal(str, str)
-
-    def __init__(self, parent, actions):
-        QWidget.__init__(self, parent)
-
-        self.setAttribute(Qt.WA_DeleteOnClose)
-
-        self.threadmanager = ThreadManager(self)
-        self.new_window = False
-        self.horsplit_action = None
-        self.versplit_action = None
-        self.close_action = None
-        self.__get_split_actions()
-
-        layout = QVBoxLayout()
-        layout.setContentsMargins(0, 0, 0, 0)
-        self.setLayout(layout)
-
-        self.menu = None
-        self.fileswitcher_dlg = None
-#        self.filelist_btn = None
-#        self.previous_btn = None
-#        self.next_btn = None
-        self.tabs = None
-        self.tabs_switcher = None
-
-        self.stack_history = StackHistory(self)
-
-        self.setup_editorstack(parent, layout)
-
-        self.find_widget = None
-
-        self.data = []
-        fileswitcher_action = create_action(self, _("File switcher..."),
-                icon=ima.icon('filelist'),
-                triggered=self.open_fileswitcher_dlg)
-        symbolfinder_action = create_action(self,
-                _("Find symbols in file..."),
-                icon=ima.icon('symbol_find'),
-                triggered=self.open_symbolfinder_dlg)
-        copy_to_cb_action = create_action(self, _("Copy path to clipboard"),
-                icon=ima.icon('editcopy'),
-                triggered=lambda:
-                QApplication.clipboard().setText(self.get_current_filename()))
-        close_right = create_action(self, _("Close all to the right"),
-                                    triggered=self.close_all_right)
-        close_all_but_this = create_action(self, _("Close all but this"),
-                                           triggered=self.close_all_but_this)
-
-        sort_tabs = create_action(self, _("Sort tabs alphabetically"),
-                                  triggered=self.sort_file_tabs_alphabetically)
-
-        if sys.platform == 'darwin':
-           text=_("Show in Finder")
-        else:
-           text= _("Show in external file explorer")
-        external_fileexp_action = create_action(self, text,
-                                triggered=self.show_in_external_file_explorer)
-
-        self.menu_actions = actions + [external_fileexp_action,
-                                       None, fileswitcher_action,
-                                       symbolfinder_action,
-                                       copy_to_cb_action, None, close_right,
-                                       close_all_but_this, sort_tabs]
-        self.outlineexplorer = None
-        self.help = None
-        self.unregister_callback = None
-        self.is_closable = False
-        self.new_action = None
-        self.open_action = None
-        self.save_action = None
-        self.revert_action = None
-        self.tempfile_path = None
-        self.title = _("Editor")
-        self.todolist_enabled = True
-        self.is_analysis_done = False
-        self.linenumbers_enabled = True
-        self.blanks_enabled = False
-        self.scrollpastend_enabled = False
-        self.edgeline_enabled = True
-        self.edgeline_columns = (79,)
-        self.close_parentheses_enabled = True
-        self.close_quotes_enabled = True
-        self.add_colons_enabled = True
-        self.auto_unindent_enabled = True
-        self.indent_chars = " "*4
-        self.tab_stop_width_spaces = 4
-        self.show_class_func_dropdown = False
-        self.help_enabled = False
-        self.default_font = None
-        self.wrap_enabled = False
-        self.tabmode_enabled = False
-        self.intelligent_backspace_enabled = True
-        self.highlight_current_line_enabled = False
-        self.highlight_current_cell_enabled = False
-        self.occurrence_highlighting_enabled = True
-        self.occurrence_highlighting_timeout=1500
-        self.checkeolchars_enabled = True
-        self.always_remove_trailing_spaces = False
-        self.convert_eol_on_save = False
-        self.convert_eol_on_save_to = 'LF'
-        self.focus_to_editor = True
-        self.run_cell_copy = False
-        self.create_new_file_if_empty = True
-        self.indent_guides = False
-        self.hover_hints = True
-        ccs = 'Spyder'
-        if ccs not in syntaxhighlighters.COLOR_SCHEME_NAMES:
-            ccs = syntaxhighlighters.COLOR_SCHEME_NAMES[0]
-        self.color_scheme = ccs
-        self.__file_status_flag = False
-
-        # Real-time code analysis
-        self.analysis_timer = QTimer(self)
-        self.analysis_timer.setSingleShot(True)
-        self.analysis_timer.setInterval(1000)
-        self.analysis_timer.timeout.connect(self.analyze_script)
-
-        # Update filename label
-        self.editor_focus_changed.connect(self.update_fname_label)
-
-        # Accepting drops
-        self.setAcceptDrops(True)
-
-        # Local shortcuts
-        self.shortcuts = self.create_shortcuts()
-
-        #For opening last closed tabs
-        self.last_closed_files = []
-
-        # Reference to save msgbox and avoid memory to be freed.
-        self.msgbox = None
-
-        # File types and filters used by the Save As dialog
-        self.edit_filetypes = None
-        self.edit_filters = None
-
-        # For testing
-        self.save_dialog_on_tests = not running_under_pytest()
-
-        # Autusave component
-        self.autosave = AutosaveForStack(self)
-
-    @Slot()
-    def show_in_external_file_explorer(self, fnames=None):
-        """Show file in external file explorer"""
-        if fnames is None:
-            fnames = self.get_current_filename()
-        show_in_external_file_explorer(fnames)
-
-    def create_shortcuts(self):
-        """Create local shortcuts"""
-        # --- Configurable shortcuts
-        inspect = config_shortcut(self.inspect_current_object, context='Editor',
-                                  name='Inspect current object', parent=self)
-        # TODO: Cleaner way to do this?
-        app = QCoreApplication.instance()
-        set_breakpoint = config_shortcut(self.set_or_clear_breakpoint,
-                                         context='Editor', name='Breakpoint',
-                                         parent=self)
-        set_cond_breakpoint = config_shortcut(
-                                    self.set_or_edit_conditional_breakpoint,
-                                    context='Editor',
-                                    name='Conditional breakpoint',
-                                    parent=self)
-        gotoline = config_shortcut(self.go_to_line, context='Editor',
-                                   name='Go to line', parent=self)
-        tab = config_shortcut(lambda: self.tab_navigation_mru(forward=False),
-                              context='Editor',
-                              name='Go to previous file', parent=self)
-        tabshift = config_shortcut(self.tab_navigation_mru, context='Editor',
-                                   name='Go to next file', parent=self)
-        prevtab = config_shortcut(lambda: self.tabs.tab_navigate(-1),
-                                  context='Editor',
-                                  name='Cycle to previous file', parent=self)
-        nexttab = config_shortcut(lambda: self.tabs.tab_navigate(1),
-                                  context='Editor',
-                                  name='Cycle to next file', parent=self)
-        run_selection = config_shortcut(self.run_selection, context='Editor',
-                                        name='Run selection', parent=self)
-        new_file = config_shortcut(lambda : self.sig_new_file[()].emit(),
-                                   context='Editor', name='New file',
-                                   parent=self)
-        open_file = config_shortcut(lambda : self.plugin_load[()].emit(),
-                                    context='Editor', name='Open file',
-                                    parent=self)
-        save_file = config_shortcut(self.save, context='Editor',
-                                    name='Save file', parent=self)
-        save_all = config_shortcut(self.save_all, context='Editor',
-                                   name='Save all', parent=self)
-        save_as = config_shortcut(lambda : self.sig_save_as.emit(),
-                                  context='Editor', name='Save As',
-                                  parent=self)
-        close_all = config_shortcut(self.close_all_files, context='Editor',
-                                    name='Close all', parent=self)
-        prev_edit_pos = config_shortcut(lambda : self.sig_prev_edit_pos.emit(),
-                                        context="Editor",
-                                        name="Last edit location",
-                                        parent=self)
-        prev_cursor = config_shortcut(lambda : self.sig_prev_cursor.emit(),
-                                      context="Editor",
-                                      name="Previous cursor position",
-                                      parent=self)
-        next_cursor = config_shortcut(lambda : self.sig_next_cursor.emit(),
-                                      context="Editor",
-                                      name="Next cursor position",
-                                      parent=self)
-        zoom_in_1 = config_shortcut(lambda : self.zoom_in.emit(),
-                                      context="Editor",
-                                      name="zoom in 1",
-                                      parent=self)
-        zoom_in_2 = config_shortcut(lambda : self.zoom_in.emit(),
-                                      context="Editor",
-                                      name="zoom in 2",
-                                      parent=self)
-        zoom_out = config_shortcut(lambda : self.zoom_out.emit(),
-                                      context="Editor",
-                                      name="zoom out",
-                                      parent=self)
-        zoom_reset = config_shortcut(lambda: self.zoom_reset.emit(),
-                                      context="Editor",
-                                      name="zoom reset",
-                                      parent=self)
-        close_file_1 = config_shortcut(self.close_file,
-                                      context="Editor",
-                                      name="close file 1",
-                                      parent=self)
-        close_file_2 = config_shortcut(self.close_file,
-                                      context="Editor",
-                                      name="close file 2",
-                                      parent=self)
-        run_cell = config_shortcut(self.run_cell,
-                                      context="Editor",
-                                      name="run cell",
-                                      parent=self)
-        run_cell_and_advance = config_shortcut(self.run_cell_and_advance,
-                                      context="Editor",
-                                      name="run cell and advance",
-                                      parent=self)
-        go_to_next_cell = config_shortcut(self.advance_cell,
-                                          context="Editor",
-                                          name="go to next cell",
-                                          parent=self)
-        go_to_previous_cell = config_shortcut(lambda: self.advance_cell(reverse=True),
-                                              context="Editor",
-                                              name="go to previous cell",
-                                              parent=self)
-        re_run_last_cell = config_shortcut(self.re_run_last_cell,
-                                      context="Editor",
-                                      name="re-run last cell",
-                                      parent=self)
-        prev_warning = config_shortcut(lambda: self.sig_prev_warning.emit(),
-                                       context="Editor",
-                                       name="Previous warning",
-                                       parent=self)
-        next_warning = config_shortcut(lambda: self.sig_next_warning.emit(),
-                                       context="Editor",
-                                       name="Next warning",
-                                       parent=self)
-        split_vertically = config_shortcut(lambda: self.sig_split_vertically.emit(),
-                                           context="Editor",
-                                           name="split vertically",
-                                           parent=self)
-        split_horizontally = config_shortcut(lambda: self.sig_split_horizontally.emit(),
-                                             context="Editor",
-                                             name="split horizontally",
-                                             parent=self)
-        close_split = config_shortcut(self.close_split,
-                                      context="Editor",
-                                      name="close split panel",
-                                      parent=self)
-
-        # Return configurable ones
-        return [inspect, set_breakpoint, set_cond_breakpoint, gotoline, tab,
-                tabshift, run_selection, new_file, open_file, save_file,
-                save_all, save_as, close_all, prev_edit_pos, prev_cursor,
-                next_cursor, zoom_in_1, zoom_in_2, zoom_out, zoom_reset,
-                close_file_1, close_file_2, run_cell, run_cell_and_advance,
-                go_to_next_cell, go_to_previous_cell, re_run_last_cell,
-                prev_warning, next_warning, split_vertically,
-                split_horizontally, close_split,
-                prevtab, nexttab]
-
-    def get_shortcut_data(self):
-        """
-        Returns shortcut data, a list of tuples (shortcut, text, default)
-        shortcut (QShortcut or QAction instance)
-        text (string): action/shortcut description
-        default (string): default key sequence
-        """
-        return [sc.data for sc in self.shortcuts]
-
-    def setup_editorstack(self, parent, layout):
-        """Setup editorstack's layout"""
-        layout.setSpacing(1)
-
-        self.fname_label = QLabel()
-        self.fname_label.setStyleSheet(
-            "QLabel {margin: 0px; padding: 3px;}")
-        layout.addWidget(self.fname_label)
-
-        menu_btn = create_toolbutton(self, icon=ima.icon('tooloptions'),
-                                     tip=_('Options'))
-        # Don't show menu arrow and remove padding
-        if is_dark_interface():
-            menu_btn.setStyleSheet(
-                ("QToolButton::menu-indicator{image: none;}\n"
-                 "QToolButton{margin: 1px; padding: 3px;}"))
-        else:
-            menu_btn.setStyleSheet(
-                "QToolButton::menu-indicator{image: none;}")
-        self.menu = QMenu(self)
-        menu_btn.setMenu(self.menu)
-        menu_btn.setPopupMode(menu_btn.InstantPopup)
-        self.menu.aboutToShow.connect(self.__setup_menu)
-
-        corner_widgets = {Qt.TopRightCorner: [menu_btn]}
-        self.tabs = BaseTabs(self, menu=self.menu, menu_use_tooltips=True,
-                             corner_widgets=corner_widgets)
-        self.tabs.tabBar().setObjectName('plugin-tab')
-        self.tabs.set_close_function(self.close_file)
-        self.tabs.tabBar().tabMoved.connect(self.move_editorstack_data)
-        self.tabs.setMovable(True)
-
-        self.stack_history.refresh()
-
-        if hasattr(self.tabs, 'setDocumentMode') \
-           and not sys.platform == 'darwin':
-            # Don't set document mode to true on OSX because it generates
-            # a crash when the editor is detached from the main window
-            # Fixes Issue 561
-            self.tabs.setDocumentMode(True)
-        self.tabs.currentChanged.connect(self.current_changed)
-
-        if sys.platform == 'darwin':
-            tab_container = QWidget()
-            tab_container.setObjectName('tab-container')
-            tab_layout = QHBoxLayout(tab_container)
-            tab_layout.setContentsMargins(0, 0, 0, 0)
-            tab_layout.addWidget(self.tabs)
-            layout.addWidget(tab_container)
-        else:
-            layout.addWidget(self.tabs)
-
-    @Slot()
-    def update_fname_label(self):
-        """Upadte file name label."""
-        filename = to_text_string(self.get_current_filename())
-        if len(filename) > 100:
-            shorten_filename = u'...' + filename[-100:]
-        else:
-            shorten_filename = filename
-        self.fname_label.setText(shorten_filename)
-
-    def add_corner_widgets_to_tabbar(self, widgets):
-        self.tabs.add_corner_widgets(widgets)
-
-    @Slot()
-    def close_split(self):
-        """Closes the editorstack if it is not the last one opened."""
-        if self.is_closable:
-            self.close()
-
-    def closeEvent(self, event):
-        """Overrides QWidget closeEvent()."""
-        self.threadmanager.close_all_threads()
-        self.analysis_timer.timeout.disconnect(self.analyze_script)
-
-        # Remove editor references from the outline explorer settings
-        if self.outlineexplorer is not None:
-            for finfo in self.data:
-                self.outlineexplorer.remove_editor(finfo.editor.oe_proxy)
-
-        QWidget.closeEvent(self, event)
-
-    def clone_editor_from(self, other_finfo, set_current):
-        fname = other_finfo.filename
-        enc = other_finfo.encoding
-        new = other_finfo.newly_created
-        finfo = self.create_new_editor(fname, enc, "",
-                                       set_current=set_current, new=new,
-                                       cloned_from=other_finfo.editor)
-        finfo.set_todo_results(other_finfo.todo_results)
-        return finfo.editor
-
-    def clone_from(self, other):
-        """Clone EditorStack from other instance"""
-        for other_finfo in other.data:
-            self.clone_editor_from(other_finfo, set_current=True)
-        self.set_stack_index(other.get_stack_index())
-
-    @Slot()
-    def open_fileswitcher_dlg(self):
-        """Open file list management dialog box"""
-        if not self.tabs.count():
-            return
-        if self.fileswitcher_dlg is not None and \
-          self.fileswitcher_dlg.is_visible:
-            self.fileswitcher_dlg.hide()
-            self.fileswitcher_dlg.is_visible = False
-            return
-        self.fileswitcher_dlg = FileSwitcher(self, self, self.tabs, self.data,
-                                             ima.icon('TextFileIcon'))
-        self.fileswitcher_dlg.sig_goto_file.connect(self.set_stack_index)
-        self.fileswitcher_dlg.show()
-        self.fileswitcher_dlg.is_visible = True
-
-    @Slot()
-    def open_symbolfinder_dlg(self):
-        self.open_fileswitcher_dlg()
-        self.fileswitcher_dlg.set_search_text('@')
-
-    def get_current_tab_manager(self):
-        """Get the widget with the TabWidget attribute."""
-        return self
-
-    def go_to_line(self, line=None):
-        """Go to line dialog"""
-        if line is not None:
-            # When this method is called from the flileswitcher, a line
-            # number is specified, so there is no need for the dialog.
-            self.get_current_editor().go_to_line(line)
-        else:
-            if self.data:
-                self.get_current_editor().exec_gotolinedialog()
-
-    def set_or_clear_breakpoint(self):
-        """Set/clear breakpoint"""
-        if self.data:
-            editor = self.get_current_editor()
-            editor.debugger.toogle_breakpoint()
-
-    def set_or_edit_conditional_breakpoint(self):
-        """Set conditional breakpoint"""
-        if self.data:
-            editor = self.get_current_editor()
-            editor.debugger.toogle_breakpoint(edit_condition=True)
-
-    def set_bookmark(self, slot_num):
-        """Bookmark current position to given slot."""
-        if self.data:
-            editor = self.get_current_editor()
-            editor.add_bookmark(slot_num)
-
-    def inspect_current_object(self, pos=None):
-        """Inspect current object in the Help plugin"""
-        editor = self.get_current_editor()
-<<<<<<< HEAD
-        editor.sig_display_signature.connect(self.display_signature_help)
-        cursor = editor.get_last_hover_cursor()
-        line, col = editor.get_cursor_line_column(cursor)
-        editor.request_hover(line, col, show_hint=False)
-=======
-        editor.sig_display_object_info.connect(self.display_help)
-        line, col = editor.get_cursor_line_column()
-        editor.request_hover(line, col)
->>>>>>> eb153287
-
-    @Slot(str)
-    def display_help(self, help_text):
-        editor = self.get_current_editor()
-
-        if editor.get_last_hover_cursor():
-            name = editor.get_last_hover_word()
-        else:
-            name = editor.get_current_word()
-
-        self.help.switch_to_editor_source()
-<<<<<<< HEAD
-        editor.sig_display_signature.disconnect(self.display_signature_help)
-        self.send_to_help(name, signature, force=True)
-        editor.hide_tooltip()
-=======
-        editor.sig_display_object_info.disconnect(self.display_help)
-        self.send_to_help(name, help_text, force=True)
->>>>>>> eb153287
-
-    #------ Editor Widget Settings
-    def set_closable(self, state):
-        """Parent widget must handle the closable state"""
-        self.is_closable = state
-
-    def set_io_actions(self, new_action, open_action,
-                       save_action, revert_action):
-        self.new_action = new_action
-        self.open_action = open_action
-        self.save_action = save_action
-        self.revert_action = revert_action
-
-    def set_find_widget(self, find_widget):
-        self.find_widget = find_widget
-
-    def set_outlineexplorer(self, outlineexplorer):
-        self.outlineexplorer = outlineexplorer
-        self.outlineexplorer.is_visible.connect(self._refresh_outlineexplorer)
-
-    def initialize_outlineexplorer(self):
-        """This method is called separately from 'set_oulineexplorer' to avoid
-        doing unnecessary updates when there are multiple editor windows"""
-        for index in range(self.get_stack_count()):
-            if index != self.get_stack_index():
-                self._refresh_outlineexplorer(index=index)
-
-    def add_outlineexplorer_button(self, editor_plugin):
-        oe_btn = create_toolbutton(editor_plugin)
-        oe_btn.setDefaultAction(self.outlineexplorer.visibility_action)
-        self.add_corner_widgets_to_tabbar([5, oe_btn])
-
-    def set_help(self, help_plugin):
-        self.help = help_plugin
-
-    def set_tempfile_path(self, path):
-        self.tempfile_path = path
-
-    def set_title(self, text):
-        self.title = text
-
-    def set_classfunc_dropdown_visible(self, state):
-        self.show_class_func_dropdown = state
-        if self.data:
-            for finfo in self.data:
-                if finfo.editor.is_python_like():
-                    finfo.editor.classfuncdropdown.setVisible(state)
-
-    def __update_editor_margins(self, editor):
-        editor.linenumberarea.setup_margins(linenumbers=self.linenumbers_enabled,
-                             markers=self.has_markers())
-
-    def __codeanalysis_settings_changed(self, current_finfo):
-        if self.data:
-            for finfo in self.data:
-                self.__update_editor_margins(finfo.editor)
-
-    def has_markers(self):
-        """Return True if this editorstack has a marker margin for TODOs or
-        code analysis"""
-        return self.todolist_enabled
-
-    def set_todolist_enabled(self, state, current_finfo=None):
-        # CONF.get(self.CONF_SECTION, 'todo_list')
-        self.todolist_enabled = state
-        if self.data:
-            for finfo in self.data:
-                self.__update_editor_margins(finfo.editor)
-                finfo.cleanup_todo_results()
-                if state and current_finfo is not None:
-                    if current_finfo is not finfo:
-                        finfo.run_todo_finder()
-
-    def set_linenumbers_enabled(self, state, current_finfo=None):
-        # CONF.get(self.CONF_SECTION, 'line_numbers')
-        self.linenumbers_enabled = state
-        if self.data:
-            for finfo in self.data:
-                self.__update_editor_margins(finfo.editor)
-
-    def set_blanks_enabled(self, state):
-        self.blanks_enabled = state
-        if self.data:
-            for finfo in self.data:
-                finfo.editor.set_blanks_enabled(state)
-
-    def set_scrollpastend_enabled(self, state):
-        self.scrollpastend_enabled = state
-        if self.data:
-            for finfo in self.data:
-                finfo.editor.set_scrollpastend_enabled(state)
-
-    def set_edgeline_enabled(self, state):
-        # CONF.get(self.CONF_SECTION, 'edge_line')
-        self.edgeline_enabled = state
-        if self.data:
-            for finfo in self.data:
-                finfo.editor.edge_line.set_enabled(state)
-
-    def set_edgeline_columns(self, columns):
-        # CONF.get(self.CONF_SECTION, 'edge_line_column')
-        self.edgeline_columns = columns
-        if self.data:
-            for finfo in self.data:
-                finfo.editor.edge_line.set_columns(columns)
-
-    def set_indent_guides(self, state):
-        self.indent_guides = state
-        if self.data:
-            for finfo in self.data:
-                finfo.editor.indent_guides.set_enabled(state)
-
-    def set_close_parentheses_enabled(self, state):
-        # CONF.get(self.CONF_SECTION, 'close_parentheses')
-        self.close_parentheses_enabled = state
-        if self.data:
-            for finfo in self.data:
-                finfo.editor.set_close_parentheses_enabled(state)
-
-    def set_close_quotes_enabled(self, state):
-        # CONF.get(self.CONF_SECTION, 'close_quotes')
-        self.close_quotes_enabled = state
-        if self.data:
-            for finfo in self.data:
-                finfo.editor.set_close_quotes_enabled(state)
-
-    def set_add_colons_enabled(self, state):
-        # CONF.get(self.CONF_SECTION, 'add_colons')
-        self.add_colons_enabled = state
-        if self.data:
-            for finfo in self.data:
-                finfo.editor.set_add_colons_enabled(state)
-
-    def set_auto_unindent_enabled(self, state):
-        # CONF.get(self.CONF_SECTION, 'auto_unindent')
-        self.auto_unindent_enabled = state
-        if self.data:
-            for finfo in self.data:
-                finfo.editor.set_auto_unindent_enabled(state)
-
-    def set_indent_chars(self, indent_chars):
-        # CONF.get(self.CONF_SECTION, 'indent_chars')
-        indent_chars = indent_chars[1:-1] # removing the leading/ending '*'
-        self.indent_chars = indent_chars
-        if self.data:
-            for finfo in self.data:
-                finfo.editor.set_indent_chars(indent_chars)
-
-    def set_tab_stop_width_spaces(self, tab_stop_width_spaces):
-        # CONF.get(self.CONF_SECTION, 'tab_stop_width')
-        self.tab_stop_width_spaces = tab_stop_width_spaces
-        if self.data:
-            for finfo in self.data:
-                finfo.editor.tab_stop_width_spaces = tab_stop_width_spaces
-                finfo.editor.update_tab_stop_width_spaces()
-
-    def set_help_enabled(self, state):
-        self.help_enabled = state
-
-    def set_default_font(self, font, color_scheme=None):
-        self.default_font = font
-        if color_scheme is not None:
-            self.color_scheme = color_scheme
-        if self.data:
-            for finfo in self.data:
-                finfo.editor.set_font(font, color_scheme)
-
-    def set_color_scheme(self, color_scheme):
-        self.color_scheme = color_scheme
-        if self.data:
-            for finfo in self.data:
-                finfo.editor.set_color_scheme(color_scheme)
-
-    def set_wrap_enabled(self, state):
-        # CONF.get(self.CONF_SECTION, 'wrap')
-        self.wrap_enabled = state
-        if self.data:
-            for finfo in self.data:
-                finfo.editor.toggle_wrap_mode(state)
-
-    def set_tabmode_enabled(self, state):
-        # CONF.get(self.CONF_SECTION, 'tab_always_indent')
-        self.tabmode_enabled = state
-        if self.data:
-            for finfo in self.data:
-                finfo.editor.set_tab_mode(state)
-
-    def set_intelligent_backspace_enabled(self, state):
-        # CONF.get(self.CONF_SECTION, 'intelligent_backspace')
-        self.intelligent_backspace_enabled = state
-        if self.data:
-            for finfo in self.data:
-                finfo.editor.toggle_intelligent_backspace(state)
-
-    def set_occurrence_highlighting_enabled(self, state):
-        # CONF.get(self.CONF_SECTION, 'occurrence_highlighting')
-        self.occurrence_highlighting_enabled = state
-        if self.data:
-            for finfo in self.data:
-                finfo.editor.set_occurrence_highlighting(state)
-
-    def set_occurrence_highlighting_timeout(self, timeout):
-        # CONF.get(self.CONF_SECTION, 'occurrence_highlighting/timeout')
-        self.occurrence_highlighting_timeout = timeout
-        if self.data:
-            for finfo in self.data:
-                finfo.editor.set_occurrence_timeout(timeout)
-
-    def set_highlight_current_line_enabled(self, state):
-        self.highlight_current_line_enabled = state
-        if self.data:
-            for finfo in self.data:
-                finfo.editor.set_highlight_current_line(state)
-
-    def set_highlight_current_cell_enabled(self, state):
-        self.highlight_current_cell_enabled = state
-        if self.data:
-            for finfo in self.data:
-                finfo.editor.set_highlight_current_cell(state)
-
-    def set_checkeolchars_enabled(self, state):
-        # CONF.get(self.CONF_SECTION, 'check_eol_chars')
-        self.checkeolchars_enabled = state
-
-    def set_always_remove_trailing_spaces(self, state):
-        # CONF.get(self.CONF_SECTION, 'always_remove_trailing_spaces')
-        self.always_remove_trailing_spaces = state
-
-    def set_convert_eol_on_save(self, state):
-        """If `state` is `True`, saving files will convert line endings."""
-        # CONF.get(self.CONF_SECTION, 'convert_eol_on_save')
-        self.convert_eol_on_save = state
-
-    def set_convert_eol_on_save_to(self, state):
-        """`state` can be one of ('LF', 'CRLF', 'CR')"""
-        # CONF.get(self.CONF_SECTION, 'convert_eol_on_save_to')
-        self.convert_eol_on_save_to = state
-
-    def set_focus_to_editor(self, state):
-        self.focus_to_editor = state
-
-    def set_run_cell_copy(self, state):
-        """If `state` is ``True``, code cells will be copied to the console."""
-        self.run_cell_copy = state
-
-    #------ Stacked widget management
-    def get_stack_index(self):
-        return self.tabs.currentIndex()
-
-    def get_current_finfo(self):
-        if self.data:
-            return self.data[self.get_stack_index()]
-
-    def get_current_editor(self):
-        return self.tabs.currentWidget()
-
-    def get_stack_count(self):
-        return self.tabs.count()
-
-    def set_stack_index(self, index, instance=None):
-        if instance == self or instance == None:
-            self.tabs.setCurrentIndex(index)
-
-    def set_tabbar_visible(self, state):
-        self.tabs.tabBar().setVisible(state)
-
-    def remove_from_data(self, index):
-        self.tabs.blockSignals(True)
-        self.tabs.removeTab(index)
-        self.data.pop(index)
-        self.tabs.blockSignals(False)
-        self.update_actions()
-
-    def __modified_readonly_title(self, title, is_modified, is_readonly):
-        if is_modified is not None and is_modified:
-            title += "*"
-        if is_readonly is not None and is_readonly:
-            title = "(%s)" % title
-        return title
-
-    def get_tab_text(self, index, is_modified=None, is_readonly=None):
-        """Return tab title."""
-        files_path_list = [finfo.filename for finfo in self.data]
-        fname = self.data[index].filename
-        fname = sourcecode.disambiguate_fname(files_path_list, fname)
-        return self.__modified_readonly_title(fname,
-                                              is_modified, is_readonly)
-
-    def get_tab_tip(self, filename, is_modified=None, is_readonly=None):
-        """Return tab menu title"""
-        text = u"%s — %s"
-        text = self.__modified_readonly_title(text,
-                                              is_modified, is_readonly)
-        if self.tempfile_path is not None\
-           and filename == encoding.to_unicode_from_fs(self.tempfile_path):
-            temp_file_str = to_text_string(_("Temporary file"))
-            return text % (temp_file_str, self.tempfile_path)
-        else:
-            return text % (osp.basename(filename), osp.dirname(filename))
-
-    def add_to_data(self, finfo, set_current, add_where='end'):
-        finfo.editor.oe_proxy = None
-        index = 0 if add_where == 'start' else len(self.data)
-        self.data.insert(index, finfo)
-        index = self.data.index(finfo)
-        editor = finfo.editor
-        self.tabs.insertTab(index, editor, self.get_tab_text(index))
-        self.set_stack_title(index, False)
-        if set_current:
-            self.set_stack_index(index)
-            self.current_changed(index)
-        self.update_actions()
-
-    def __repopulate_stack(self):
-        self.tabs.blockSignals(True)
-        self.tabs.clear()
-        for finfo in self.data:
-            if finfo.newly_created:
-                is_modified = True
-            else:
-                is_modified = None
-            index = self.data.index(finfo)
-            tab_text = self.get_tab_text(index, is_modified)
-            tab_tip = self.get_tab_tip(finfo.filename)
-            index = self.tabs.addTab(finfo.editor, tab_text)
-            self.tabs.setTabToolTip(index, tab_tip)
-        self.tabs.blockSignals(False)
-
-    def rename_in_data(self, original_filename, new_filename):
-        index = self.has_filename(original_filename)
-        if index is None:
-            return
-        finfo = self.data[index]
-        if osp.splitext(finfo.filename)[1] != osp.splitext(new_filename)[1]:
-            # File type has changed!
-            txt = to_text_string(finfo.editor.get_text_with_eol())
-            language = get_file_language(new_filename, txt)
-            finfo.editor.set_language(language)
-        set_new_index = index == self.get_stack_index()
-        current_fname = self.get_current_filename()
-        finfo.filename = new_filename
-        new_index = self.data.index(finfo)
-        self.__repopulate_stack()
-        if set_new_index:
-            self.set_stack_index(new_index)
-        else:
-            # Fixes Issue 1287
-            self.set_current_filename(current_fname)
-        if self.outlineexplorer is not None:
-            self.outlineexplorer.file_renamed(
-                finfo.editor.oe_proxy, finfo.filename)
-        return new_index
-
-    def set_stack_title(self, index, is_modified):
-        finfo = self.data[index]
-        fname = finfo.filename
-        is_modified = (is_modified or finfo.newly_created) and not finfo.default
-        is_readonly = finfo.editor.isReadOnly()
-        tab_text = self.get_tab_text(index, is_modified, is_readonly)
-        tab_tip = self.get_tab_tip(fname, is_modified, is_readonly)
-
-        # Only update tab text if have changed, otherwise an unwanted scrolling
-        # will happen when changing tabs. See Issue #1170.
-        if tab_text != self.tabs.tabText(index):
-            self.tabs.setTabText(index, tab_text)
-        self.tabs.setTabToolTip(index, tab_tip)
-
-
-    #------ Context menu
-    def __setup_menu(self):
-        """Setup tab context menu before showing it"""
-        self.menu.clear()
-        if self.data:
-            actions = self.menu_actions
-        else:
-            actions = (self.new_action, self.open_action)
-            self.setFocus() # --> Editor.__get_focus_editortabwidget
-        add_actions(self.menu, list(actions) + self.__get_split_actions())
-        self.close_action.setEnabled(self.is_closable)
-
-
-    #------ Hor/Ver splitting
-    def __get_split_actions(self):
-        if self.parent() is not None:
-            plugin = self.parent().plugin
-        else:
-            plugin = None
-
-        # New window
-        if plugin is not None:
-            self.new_window_action = create_action(
-                self, _("New window"),
-                icon=ima.icon('newwindow'),
-                tip=_("Create a new editor window"),
-                triggered=plugin.create_new_window)
-
-        # Splitting
-        self.versplit_action = create_action(self, _("Split vertically"),
-                icon=ima.icon('versplit'),
-                tip=_("Split vertically this editor window"),
-                triggered=lambda: self.sig_split_vertically.emit(),
-                shortcut=get_shortcut(context='Editor', name='split vertically'),
-                context=Qt.WidgetShortcut)
-        self.horsplit_action = create_action(self, _("Split horizontally"),
-                icon=ima.icon('horsplit'),
-                tip=_("Split horizontally this editor window"),
-                triggered=lambda: self.sig_split_horizontally.emit(),
-                shortcut=get_shortcut(context='Editor', name='split horizontally'),
-                context=Qt.WidgetShortcut)
-        self.close_action = create_action(self, _("Close this panel"),
-                icon=ima.icon('close_panel'),
-                triggered=self.close_split,
-                shortcut=get_shortcut(context='Editor', name='close split panel'),
-                context=Qt.WidgetShortcut)
-
-        # Regular actions
-        actions = [MENU_SEPARATOR, self.versplit_action,
-                   self.horsplit_action, self.close_action]
-
-        if self.new_window:
-            window = self.window()
-            close_window_action = create_action(
-                self, _("Close window"),
-                icon=ima.icon('close_pane'),
-                triggered=window.close)
-            actions += [MENU_SEPARATOR, self.new_window_action,
-                        close_window_action]
-        elif plugin is not None:
-            if plugin.undocked_window is not None:
-                actions += [MENU_SEPARATOR, plugin.dock_action]
-            else:
-                actions += [MENU_SEPARATOR, self.new_window_action,
-                            plugin.undock_action, plugin.close_plugin_action]
-
-        return actions
-
-    def reset_orientation(self):
-        self.horsplit_action.setEnabled(True)
-        self.versplit_action.setEnabled(True)
-
-    def set_orientation(self, orientation):
-        self.horsplit_action.setEnabled(orientation == Qt.Horizontal)
-        self.versplit_action.setEnabled(orientation == Qt.Vertical)
-
-    def update_actions(self):
-        state = self.get_stack_count() > 0
-        self.horsplit_action.setEnabled(state)
-        self.versplit_action.setEnabled(state)
-
-    # ------ Accessors
-    def get_current_filename(self):
-        if self.data:
-            return self.data[self.get_stack_index()].filename
-
-    def get_filenames(self):
-        """
-        Return a list with the names of all the files currently opened in
-        the editorstack.
-        """
-        return [finfo.filename for finfo in self.data]
-
-    def has_filename(self, filename):
-        """Return the self.data index position for the filename.
-
-        Args:
-            filename: Name of the file to search for in self.data.
-
-        Returns:
-            The self.data index for the filename.  Returns None
-            if the filename is not found in self.data.
-        """
-        fixpath = lambda path: osp.normcase(osp.realpath(path))
-        for index, finfo in enumerate(self.data):
-            if fixpath(filename) == fixpath(finfo.filename):
-                return index
-        return None
-
-    def set_current_filename(self, filename, focus=True):
-        """Set current filename and return the associated editor instance."""
-        index = self.has_filename(filename)
-        if index is not None:
-            if focus:
-                self.set_stack_index(index)
-            editor = self.data[index].editor
-            if focus:
-                editor.setFocus()
-            else:
-                self.stack_history.remove_and_append(index)
-
-            return editor
-
-    def is_file_opened(self, filename=None):
-        """Return if filename is in the editor stack.
-
-        Args:
-            filename: Name of the file to search for.  If filename is None,
-                then checks if any file is open.
-
-        Returns:
-            True: If filename is None and a file is open.
-            False: If filename is None and no files are open.
-            None: If filename is not None and the file isn't found.
-            integer: Index of file name in editor stack.
-        """
-        if filename is None:
-            # Is there any file opened?
-            return len(self.data) > 0
-        else:
-            return self.has_filename(filename)
-
-    def get_index_from_filename(self, filename):
-        """
-        Return the position index of a file in the tab bar of the editorstack
-        from its name.
-        """
-        filenames = [d.filename for d in self.data]
-        return filenames.index(filename)
-
-    @Slot(int, int)
-    def move_editorstack_data(self, start, end):
-        """Reorder editorstack.data so it is synchronized with the tab bar when
-        tabs are moved."""
-        if start < 0 or end < 0:
-            return
-        else:
-            steps = abs(end - start)
-            direction = (end-start) // steps  # +1 for right, -1 for left
-
-        data = self.data
-        self.blockSignals(True)
-
-        for i in range(start, end, direction):
-            data[i], data[i+direction] = data[i+direction], data[i]
-
-        self.blockSignals(False)
-        self.refresh()
-
-
-    #------ Close file, tabwidget...
-    def close_file(self, index=None, force=False):
-        """Close file (index=None -> close current file)
-        Keep current file index unchanged (if current file
-        that is being closed)"""
-        current_index = self.get_stack_index()
-        count = self.get_stack_count()
-
-        if index is None:
-            if count > 0:
-                index = current_index
-            else:
-                self.find_widget.set_editor(None)
-                return
-
-        new_index = None
-        if count > 1:
-            if current_index == index:
-                new_index = self._get_previous_file_index()
-            else:
-                new_index = current_index
-
-        is_ok = force or self.save_if_changed(cancelable=True, index=index)
-        if is_ok:
-            finfo = self.data[index]
-            self.threadmanager.close_threads(finfo)
-            # Removing editor reference from outline explorer settings:
-            if self.outlineexplorer is not None:
-                self.outlineexplorer.remove_editor(finfo.editor.oe_proxy)
-
-            filename = self.data[index].filename
-            self.remove_from_data(index)
-            finfo.editor.notify_close()
-
-            # We pass self object ID as a QString, because otherwise it would
-            # depend on the platform: long for 64bit, int for 32bit. Replacing
-            # by long all the time is not working on some 32bit platforms
-            # (see Issue 1094, Issue 1098)
-            self.sig_close_file.emit(str(id(self)), filename)
-
-            self.opened_files_list_changed.emit()
-            self.update_code_analysis_actions.emit()
-            self._refresh_outlineexplorer()
-            self.refresh_file_dependent_actions.emit()
-            self.update_plugin_title.emit()
-
-            editor = self.get_current_editor()
-            if editor:
-                editor.setFocus()
-
-            if new_index is not None:
-                if index < new_index:
-                    new_index -= 1
-                self.set_stack_index(new_index)
-
-            self.add_last_closed_file(finfo.filename)
-
-        if self.get_stack_count() == 0 and self.create_new_file_if_empty:
-            self.sig_new_file[()].emit()
-            return False
-        self.__modify_stack_title()
-        return is_ok
-
-    def poll_open_file_languages(self):
-        """Get list of current opened files' languages"""
-        languages = []
-        for index in range(self.get_stack_count()):
-            languages.append(
-                self.tabs.widget(index).language.lower())
-        return set(languages)
-
-    def notify_server_ready(self, language, config):
-        """Notify language server availability to code editors."""
-        for index in range(self.get_stack_count()):
-            editor = self.tabs.widget(index)
-            if editor.language.lower() == language:
-                editor.start_lsp_services(config)
-
-    def close_all_files(self):
-        """Close all opened scripts"""
-        while self.close_file():
-            pass
-
-    def close_all_right(self):
-        """ Close all files opened to the right """
-        num = self.get_stack_index()
-        n = self.get_stack_count()
-        for i in range(num, n-1):
-            self.close_file(num+1)
-
-    def close_all_but_this(self):
-        """Close all files but the current one"""
-        self.close_all_right()
-        for i in range(0, self.get_stack_count()-1  ):
-            self.close_file(0)
-
-    def sort_file_tabs_alphabetically(self):
-        """Sort open tabs alphabetically."""
-        while self.sorted() is False:
-            for i in range(0, self.tabs.tabBar().count()):
-                if(self.tabs.tabBar().tabText(i) >
-                        self.tabs.tabBar().tabText(i + 1)):
-                    self.tabs.tabBar().moveTab(i, i + 1)
-
-    def sorted(self):
-        """Utility function for sort_file_tabs_alphabetically()."""
-        for i in range(0, self.tabs.tabBar().count() - 1):
-            if (self.tabs.tabBar().tabText(i) >
-                    self.tabs.tabBar().tabText(i + 1)):
-                return False
-        return True
-
-    def add_last_closed_file(self, fname):
-        """Add to last closed file list."""
-        if fname in self.last_closed_files:
-            self.last_closed_files.remove(fname)
-        self.last_closed_files.insert(0, fname)
-        if len(self.last_closed_files) > 10:
-            self.last_closed_files.pop(-1)
-
-    def get_last_closed_files(self):
-        return self.last_closed_files
-
-    def set_last_closed_files(self, fnames):
-        self.last_closed_files = fnames
-
-    #------ Save
-    def save_if_changed(self, cancelable=False, index=None):
-        """Ask user to save file if modified.
-
-        Args:
-            cancelable: Show Cancel button.
-            index: File to check for modification.
-
-        Returns:
-            False when save() fails or is cancelled.
-            True when save() is successful, there are no modifications,
-                or user selects No or NoToAll.
-
-        This function controls the message box prompt for saving
-        changed files.  The actual save is performed in save() for
-        each index processed. This function also removes autosave files
-        corresponding to files the user chooses not to save.
-        """
-        if index is None:
-            indexes = list(range(self.get_stack_count()))
-        else:
-            indexes = [index]
-        buttons = QMessageBox.Yes | QMessageBox.No
-        if cancelable:
-            buttons |= QMessageBox.Cancel
-        unsaved_nb = 0
-        for index in indexes:
-            if self.data[index].editor.document().isModified():
-                unsaved_nb += 1
-        if not unsaved_nb:
-            # No file to save
-            return True
-        if unsaved_nb > 1:
-            buttons |= QMessageBox.YesToAll | QMessageBox.NoToAll
-        yes_all = no_all = False
-        for index in indexes:
-            self.set_stack_index(index)
-            finfo = self.data[index]
-            if finfo.filename == self.tempfile_path or yes_all:
-                if not self.save(index):
-                    return False
-            elif no_all:
-                self.autosave.remove_autosave_file(finfo)
-            elif (finfo.editor.document().isModified() and
-                  self.save_dialog_on_tests):
-
-                self.msgbox = QMessageBox(
-                        QMessageBox.Question,
-                        self.title,
-                        _("<b>%s</b> has been modified."
-                          "<br>Do you want to save changes?"
-                         ) % osp.basename(finfo.filename),
-                          buttons,
-                          parent=self)
-
-                answer = self.msgbox.exec_()
-                if answer == QMessageBox.Yes:
-                    if not self.save(index):
-                        return False
-                elif answer == QMessageBox.No:
-                    self.autosave.remove_autosave_file(finfo)
-                elif answer == QMessageBox.YesToAll:
-                    if not self.save(index):
-                        return False
-                    yes_all = True
-                elif answer == QMessageBox.NoToAll:
-                    self.autosave.remove_autosave_file(finfo)
-                    no_all = True
-                elif answer == QMessageBox.Cancel:
-                    return False
-        return True
-
-    def _write_to_file(self, fileinfo, filename):
-        """Low-level function for writing text of editor to file.
-
-        Args:
-            fileinfo: FileInfo object associated to editor to be saved
-            filename: str with filename to save to
-
-        This is a low-level function that only saves the text to file in the
-        correct encoding without doing any error handling.
-        """
-        txt = to_text_string(fileinfo.editor.get_text_with_eol())
-        fileinfo.encoding = encoding.write(txt, filename, fileinfo.encoding)
-
-    def save(self, index=None, force=False):
-        """Write text of editor to a file.
-
-        Args:
-            index: self.data index to save.  If None, defaults to
-                currentIndex().
-            force: Force save regardless of file state.
-
-        Returns:
-            True upon successful save or when file doesn't need to be saved.
-            False if save failed.
-
-        If the text isn't modified and it's not newly created, then the save
-        is aborted.  If the file hasn't been saved before, then save_as()
-        is invoked.  Otherwise, the file is written using the file name
-        currently in self.data.  This function doesn't change the file name.
-        """
-        if index is None:
-            # Save the currently edited file
-            if not self.get_stack_count():
-                return
-            index = self.get_stack_index()
-
-        finfo = self.data[index]
-        if not (finfo.editor.document().isModified() or
-                finfo.newly_created) and not force:
-            return True
-        if not osp.isfile(finfo.filename) and not force:
-            # File has not been saved yet
-            return self.save_as(index=index)
-        if self.always_remove_trailing_spaces:
-            self.remove_trailing_spaces(index)
-        if self.convert_eol_on_save:
-            # hack to account for the fact that the config file saves
-            # CR/LF/CRLF while set_os_eol_chars wants the os.name value.
-            osname_lookup = {'LF': 'posix', 'CRLF': 'nt', 'CR': 'mac'}
-            osname = osname_lookup[self.convert_eol_on_save_to]
-            self.set_os_eol_chars(osname=osname)
-        try:
-            self._write_to_file(finfo, finfo.filename)
-            self.autosave.remove_autosave_file(finfo)
-            finfo.newly_created = False
-            self.encoding_changed.emit(finfo.encoding)
-            finfo.lastmodified = QFileInfo(finfo.filename).lastModified()
-
-            # We pass self object ID as a QString, because otherwise it would
-            # depend on the platform: long for 64bit, int for 32bit. Replacing
-            # by long all the time is not working on some 32bit platforms
-            # (see Issue 1094, Issue 1098)
-            # The filename is passed instead of an index in case the tabs
-            # have been rearranged (see issue 5703).
-            self.file_saved.emit(str(id(self)),
-                                 finfo.filename, finfo.filename)
-
-            finfo.editor.document().setModified(False)
-            finfo.editor.document().changed_since_autosave = False
-            self.modification_changed(index=index)
-            self.analyze_script(index)
-
-            #XXX CodeEditor-only: re-scan the whole text to rebuild outline
-            # explorer data from scratch (could be optimized because
-            # rehighlighting text means searching for all syntax coloring
-            # patterns instead of only searching for class/def patterns which
-            # would be sufficient for outline explorer data.
-            finfo.editor.rehighlight()
-
-            self._refresh_outlineexplorer(index)
-
-            finfo.editor.notify_save()
-            return True
-        except EnvironmentError as error:
-            self.msgbox = QMessageBox(
-                    QMessageBox.Critical,
-                    _("Save Error"),
-                    _("<b>Unable to save file '%s'</b>"
-                      "<br><br>Error message:<br>%s"
-                      ) % (osp.basename(finfo.filename),
-                                        str(error)),
-                    parent=self)
-            self.msgbox.exec_()
-            return False
-
-    def file_saved_in_other_editorstack(self, original_filename, filename):
-        """
-        File was just saved in another editorstack, let's synchronize!
-        This avoids file being automatically reloaded.
-
-        The original filename is passed instead of an index in case the tabs
-        on the editor stacks were moved and are now in a different order - see
-        issue 5703.
-        Filename is passed in case file was just saved as another name.
-        """
-        index = self.has_filename(original_filename)
-        if index is None:
-            return
-        finfo = self.data[index]
-        finfo.newly_created = False
-        finfo.filename = to_text_string(filename)
-        finfo.lastmodified = QFileInfo(finfo.filename).lastModified()
-
-    def select_savename(self, original_filename):
-        """Select a name to save a file.
-
-        Args:
-            original_filename: Used in the dialog to display the current file
-                    path and name.
-
-        Returns:
-            Normalized path for the selected file name or None if no name was
-            selected.
-        """
-        if self.edit_filetypes is None:
-            self.edit_filetypes = get_edit_filetypes()
-        if self.edit_filters is None:
-            self.edit_filters = get_edit_filters()
-
-        # Don't use filters on KDE to not make the dialog incredible
-        # slow
-        # Fixes issue 4156
-        if is_kde_desktop() and not is_anaconda():
-            filters = ''
-            selectedfilter = ''
-        else:
-            filters = self.edit_filters
-            selectedfilter = get_filter(self.edit_filetypes,
-                                        osp.splitext(original_filename)[1])
-
-        self.redirect_stdio.emit(False)
-        filename, _selfilter = getsavefilename(self, _("Save file"),
-                                    original_filename,
-                                    filters=filters,
-                                    selectedfilter=selectedfilter,
-                                    options=QFileDialog.HideNameFilterDetails)
-        self.redirect_stdio.emit(True)
-        if filename:
-            return osp.normpath(filename)
-        return None
-
-    def save_as(self, index=None):
-        """Save file as...
-
-        Args:
-            index: self.data index for the file to save.
-
-        Returns:
-            False if no file name was selected or if save() was unsuccessful.
-            True is save() was successful.
-
-        Gets the new file name from select_savename().  If no name is chosen,
-        then the save_as() aborts.  Otherwise, the current stack is checked
-        to see if the selected name already exists and, if so, then the tab
-        with that name is closed.
-
-        The current stack (self.data) and current tabs are updated with the
-        new name and other file info.  The text is written with the new
-        name using save() and the name change is propagated to the other stacks
-        via the file_renamed_in_data signal.
-        """
-        if index is None:
-            # Save the currently edited file
-            index = self.get_stack_index()
-        finfo = self.data[index]
-        # The next line is necessary to avoid checking if the file exists
-        # While running __check_file_status
-        # See issues 3678 and 3026
-        finfo.newly_created = True
-        original_filename = finfo.filename
-        filename = self.select_savename(original_filename)
-        if filename:
-            ao_index = self.has_filename(filename)
-            # Note: ao_index == index --> saving an untitled file
-            if ao_index is not None and ao_index != index:
-                if not self.close_file(ao_index):
-                    return
-                if ao_index < index:
-                    index -= 1
-
-            new_index = self.rename_in_data(original_filename,
-                                            new_filename=filename)
-
-            # We pass self object ID as a QString, because otherwise it would
-            # depend on the platform: long for 64bit, int for 32bit. Replacing
-            # by long all the time is not working on some 32bit platforms
-            # (see Issue 1094, Issue 1098)
-            self.file_renamed_in_data.emit(str(id(self)),
-                                           original_filename, filename)
-
-            ok = self.save(index=new_index, force=True)
-            self.refresh(new_index)
-            self.set_stack_index(new_index)
-            return ok
-        else:
-            return False
-
-    def save_copy_as(self, index=None):
-        """Save copy of file as...
-
-        Args:
-            index: self.data index for the file to save.
-
-        Returns:
-            False if no file name was selected or if save() was unsuccessful.
-            True is save() was successful.
-
-        Gets the new file name from select_savename().  If no name is chosen,
-        then the save_copy_as() aborts.  Otherwise, the current stack is
-        checked to see if the selected name already exists and, if so, then the
-        tab with that name is closed.
-
-        Unlike save_as(), this calls write() directly instead of using save().
-        The current file and tab aren't changed at all.  The copied file is
-        opened in a new tab.
-        """
-        if index is None:
-            # Save the currently edited file
-            index = self.get_stack_index()
-        finfo = self.data[index]
-        original_filename = finfo.filename
-        filename = self.select_savename(original_filename)
-        if filename:
-            ao_index = self.has_filename(filename)
-            # Note: ao_index == index --> saving an untitled file
-            if ao_index is not None and ao_index != index:
-                if not self.close_file(ao_index):
-                    return
-                if ao_index < index:
-                    index -= 1
-            try:
-                self._write_to_file(finfo, filename)
-                # open created copy file
-                self.plugin_load.emit(filename)
-                return True
-            except EnvironmentError as error:
-                self.msgbox = QMessageBox(
-                    QMessageBox.Critical,
-                    _("Save Error"),
-                    _("<b>Unable to save file '%s'</b>"
-                      "<br><br>Error message:<br>%s"
-                      ) % (osp.basename(finfo.filename),
-                                        str(error)),
-                    parent=self)
-                self.msgbox.exec_()
-        else:
-            return False
-
-    def save_all(self):
-        """Save all opened files.
-
-        Iterate through self.data and call save() on any modified files.
-        """
-        for index in range(self.get_stack_count()):
-            if self.data[index].editor.document().isModified():
-                self.save(index)
-
-    #------ Update UI
-    def start_stop_analysis_timer(self):
-        self.is_analysis_done = False
-        self.analysis_timer.stop()
-        self.analysis_timer.start()
-
-    def analyze_script(self, index=None):
-        """Analyze current script for TODOs."""
-        if self.is_analysis_done:
-            return
-        if index is None:
-            index = self.get_stack_index()
-        if self.data:
-            finfo = self.data[index]
-            if self.todolist_enabled:
-                finfo.run_todo_finder()
-        self.is_analysis_done = True
-
-    def set_todo_results(self, filename, todo_results):
-        """Synchronize todo results between editorstacks"""
-        index = self.has_filename(filename)
-        if index is None:
-            return
-        self.data[index].set_todo_results(todo_results)
-
-    def get_todo_results(self):
-        if self.data:
-            return self.data[self.get_stack_index()].todo_results
-
-    def current_changed(self, index):
-        """Stack index has changed"""
-#        count = self.get_stack_count()
-#        for btn in (self.filelist_btn, self.previous_btn, self.next_btn):
-#            btn.setEnabled(count > 1)
-
-        editor = self.get_current_editor()
-        if editor.lsp_ready and not editor.document_opened:
-            editor.document_did_open()
-        if index != -1:
-            editor.setFocus()
-            logger.debug("Set focus to: %s" % editor.filename)
-        else:
-            self.reset_statusbar.emit()
-        self.opened_files_list_changed.emit()
-
-        self.stack_history.refresh()
-        self.stack_history.remove_and_append(index)
-
-        # Needed to avoid an error generated after moving/renaming
-        # files outside Spyder while in debug mode.
-        # See issue 8749.
-        try:
-            logger.debug("Current changed: %d - %s" %
-                         (index, self.data[index].editor.filename))
-        except IndexError:
-            pass
-
-        self.update_plugin_title.emit()
-        if editor is not None:
-            # Needed in order to handle the close of files open in a directory
-            # that has been renamed. See issue 5157
-            try:
-                self.current_file_changed.emit(self.data[index].filename,
-                                               editor.get_position('cursor'))
-            except IndexError:
-                pass
-
-    def _get_previous_file_index(self):
-        """Return the penultimate element of the stack history."""
-        try:
-            return self.stack_history[-2]
-        except IndexError:
-            return None
-
-    def tab_navigation_mru(self, forward=True):
-        """
-        Tab navigation with "most recently used" behaviour.
-
-        It's fired when pressing 'go to previous file' or 'go to next file'
-        shortcuts.
-
-        forward:
-            True: move to next file
-            False: move to previous file
-        """
-        self.tabs_switcher = TabSwitcherWidget(self, self.stack_history,
-                                               self.tabs)
-        self.tabs_switcher.show()
-        self.tabs_switcher.select_row(1 if forward else -1)
-        self.tabs_switcher.setFocus()
-
-    def focus_changed(self):
-        """Editor focus has changed"""
-        fwidget = QApplication.focusWidget()
-        for finfo in self.data:
-            if fwidget is finfo.editor:
-                self.refresh()
-        self.editor_focus_changed.emit()
-
-    def _refresh_outlineexplorer(self, index=None, update=True, clear=False):
-        """Refresh outline explorer panel"""
-        oe = self.outlineexplorer
-        if oe is None:
-            return
-        if index is None:
-            index = self.get_stack_index()
-        if self.data:
-            finfo = self.data[index]
-            oe.setEnabled(True)
-            if finfo.editor.oe_proxy is None:
-                finfo.editor.oe_proxy = OutlineExplorerProxyEditor(
-                    finfo.editor, finfo.filename)
-            oe.set_current_editor(finfo.editor.oe_proxy,
-                                  update=update, clear=clear)
-            if index != self.get_stack_index():
-                # The last file added to the outline explorer is not the
-                # currently focused one in the editor stack. Therefore,
-                # we need to force a refresh of the outline explorer to set
-                # the current editor to the currently focused one in the
-                # editor stack. See PR #8015.
-                self._refresh_outlineexplorer(update=False)
-                return
-        self._sync_outlineexplorer_file_order()
-
-    def _sync_outlineexplorer_file_order(self):
-        """
-        Order the root file items of the outline explorer as in the tabbar
-        of the current EditorStack.
-        """
-        if self.outlineexplorer is not None:
-            self.outlineexplorer.treewidget.set_editor_ids_order(
-                [finfo.editor.get_document_id() for finfo in self.data])
-
-    def __refresh_statusbar(self, index):
-        """Refreshing statusbar widgets"""
-        finfo = self.data[index]
-        self.encoding_changed.emit(finfo.encoding)
-        # Refresh cursor position status:
-        line, index = finfo.editor.get_cursor_line_column()
-        self.sig_editor_cursor_position_changed.emit(line, index)
-
-    def __refresh_readonly(self, index):
-        finfo = self.data[index]
-        read_only = not QFileInfo(finfo.filename).isWritable()
-        if not osp.isfile(finfo.filename):
-            # This is an 'untitledX.py' file (newly created)
-            read_only = False
-        finfo.editor.setReadOnly(read_only)
-        self.readonly_changed.emit(read_only)
-
-    def __check_file_status(self, index):
-        """Check if file has been changed in any way outside Spyder:
-        1. removed, moved or renamed outside Spyder
-        2. modified outside Spyder"""
-        if self.__file_status_flag:
-            # Avoid infinite loop: when the QMessageBox.question pops, it
-            # gets focus and then give it back to the CodeEditor instance,
-            # triggering a refresh cycle which calls this method
-            return
-        self.__file_status_flag = True
-
-        finfo = self.data[index]
-        name = osp.basename(finfo.filename)
-
-        if finfo.newly_created:
-            # File was just created (not yet saved): do nothing
-            # (do not return because of the clean-up at the end of the method)
-            pass
-
-        elif not osp.isfile(finfo.filename):
-            # File doesn't exist (removed, moved or offline):
-            self.msgbox = QMessageBox(
-                    QMessageBox.Warning,
-                    self.title,
-                    _("<b>%s</b> is unavailable "
-                      "(this file may have been removed, moved "
-                      "or renamed outside Spyder)."
-                      "<br>Do you want to close it?") % name,
-                    QMessageBox.Yes | QMessageBox.No,
-                    self)
-            answer = self.msgbox.exec_()
-            if answer == QMessageBox.Yes:
-                self.close_file(index)
-            else:
-                finfo.newly_created = True
-                finfo.editor.document().setModified(True)
-                self.modification_changed(index=index)
-
-        else:
-            # Else, testing if it has been modified elsewhere:
-            lastm = QFileInfo(finfo.filename).lastModified()
-            if to_text_string(lastm.toString()) \
-               != to_text_string(finfo.lastmodified.toString()):
-                if finfo.editor.document().isModified():
-                    self.msgbox = QMessageBox(
-                        QMessageBox.Question,
-                        self.title,
-                        _("<b>%s</b> has been modified outside Spyder."
-                          "<br>Do you want to reload it and lose all "
-                          "your changes?") % name,
-                        QMessageBox.Yes | QMessageBox.No,
-                        self)
-                    answer = self.msgbox.exec_()
-                    if answer == QMessageBox.Yes:
-                        self.reload(index)
-                    else:
-                        finfo.lastmodified = lastm
-                else:
-                    self.reload(index)
-
-        # Finally, resetting temporary flag:
-        self.__file_status_flag = False
-
-    def __modify_stack_title(self):
-        for index, finfo in enumerate(self.data):
-            state = finfo.editor.document().isModified()
-            self.set_stack_title(index, state)
-
-    def refresh(self, index=None):
-        """Refresh tabwidget"""
-        if index is None:
-            index = self.get_stack_index()
-        # Set current editor
-        if self.get_stack_count():
-            index = self.get_stack_index()
-            finfo = self.data[index]
-            editor = finfo.editor
-            editor.setFocus()
-            self._refresh_outlineexplorer(index, update=False)
-            self.update_code_analysis_actions.emit()
-            self.__refresh_statusbar(index)
-            self.__refresh_readonly(index)
-            self.__check_file_status(index)
-            self.__modify_stack_title()
-            self.update_plugin_title.emit()
-        else:
-            editor = None
-        # Update the modification-state-dependent parameters
-        self.modification_changed()
-        # Update FindReplace binding
-        self.find_widget.set_editor(editor, refresh=False)
-
-    def modification_changed(self, state=None, index=None, editor_id=None):
-        """
-        Current editor's modification state has changed
-        --> change tab title depending on new modification state
-        --> enable/disable save/save all actions
-        """
-        if editor_id is not None:
-            for index, _finfo in enumerate(self.data):
-                if id(_finfo.editor) == editor_id:
-                    break
-        # This must be done before refreshing save/save all actions:
-        # (otherwise Save/Save all actions will always be enabled)
-        self.opened_files_list_changed.emit()
-        # --
-        if index is None:
-            index = self.get_stack_index()
-        if index == -1:
-            return
-        finfo = self.data[index]
-        if state is None:
-            state = finfo.editor.document().isModified() or finfo.newly_created
-        self.set_stack_title(index, state)
-        # Toggle save/save all actions state
-        self.save_action.setEnabled(state)
-        self.refresh_save_all_action.emit()
-        # Refreshing eol mode
-        eol_chars = finfo.editor.get_line_separator()
-        self.refresh_eol_chars(eol_chars)
-        self.stack_history.refresh()
-
-    def refresh_eol_chars(self, eol_chars):
-        os_name = sourcecode.get_os_name_from_eol_chars(eol_chars)
-        self.sig_refresh_eol_chars.emit(os_name)
-
-
-    #------ Load, reload
-    def reload(self, index):
-        """Reload file from disk"""
-        finfo = self.data[index]
-        txt, finfo.encoding = encoding.read(finfo.filename)
-        finfo.lastmodified = QFileInfo(finfo.filename).lastModified()
-        position = finfo.editor.get_position('cursor')
-        finfo.editor.set_text(txt)
-        finfo.editor.document().setModified(False)
-        finfo.editor.document().changed_since_autosave = False
-        finfo.editor.set_cursor_position(position)
-
-        #XXX CodeEditor-only: re-scan the whole text to rebuild outline
-        # explorer data from scratch (could be optimized because
-        # rehighlighting text means searching for all syntax coloring
-        # patterns instead of only searching for class/def patterns which
-        # would be sufficient for outline explorer data.
-        finfo.editor.rehighlight()
-
-        self._refresh_outlineexplorer(index)
-
-    def revert(self):
-        """Revert file from disk"""
-        index = self.get_stack_index()
-        finfo = self.data[index]
-        filename = finfo.filename
-        if finfo.editor.document().isModified():
-            self.msgbox = QMessageBox(
-                    QMessageBox.Warning,
-                    self.title,
-                    _("All changes to <b>%s</b> will be lost."
-                      "<br>Do you want to revert file from disk?"
-                      ) % osp.basename(filename),
-                    QMessageBox.Yes | QMessageBox.No,
-                    self)
-            answer = self.msgbox.exec_()
-            if answer != QMessageBox.Yes:
-                return
-        self.reload(index)
-
-    def create_new_editor(self, fname, enc, txt, set_current, new=False,
-                          cloned_from=None, add_where='end'):
-        """
-        Create a new editor instance
-        Returns finfo object (instead of editor as in previous releases)
-        """
-        editor = codeeditor.CodeEditor(self)
-        editor.go_to_definition.connect(
-            lambda fname, line, column: self.sig_go_to_definition.emit(
-                fname, line, column))
-
-        finfo = FileInfo(fname, enc, editor, new, self.threadmanager)
-
-        self.add_to_data(finfo, set_current, add_where)
-        finfo.send_to_help.connect(self.send_to_help)
-        finfo.sig_show_object_info.connect(self.inspect_current_object)
-        finfo.todo_results_changed.connect(
-            lambda: self.todo_results_changed.emit())
-        finfo.edit_goto.connect(lambda fname, lineno, name:
-                                self.edit_goto.emit(fname, lineno, name))
-        finfo.sig_save_bookmarks.connect(lambda s1, s2:
-                                         self.sig_save_bookmarks.emit(s1, s2))
-        editor.sig_run_selection.connect(self.run_selection)
-        editor.sig_run_cell.connect(self.run_cell)
-        editor.sig_run_cell_and_advance.connect(self.run_cell_and_advance)
-        editor.sig_re_run_last_cell.connect(self.re_run_last_cell)
-        editor.sig_new_file.connect(self.sig_new_file.emit)
-        editor.sig_breakpoints_saved.connect(self.sig_breakpoints_saved)
-        editor.sig_process_code_analysis.connect(
-            lambda: self.update_code_analysis_actions.emit())
-        language = get_file_language(fname, txt)
-        editor.setup_editor(
-            linenumbers=self.linenumbers_enabled,
-            show_blanks=self.blanks_enabled,
-            scroll_past_end=self.scrollpastend_enabled,
-            edge_line=self.edgeline_enabled,
-            edge_line_columns=self.edgeline_columns, language=language,
-            markers=self.has_markers(), font=self.default_font,
-            color_scheme=self.color_scheme,
-            wrap=self.wrap_enabled, tab_mode=self.tabmode_enabled,
-            intelligent_backspace=self.intelligent_backspace_enabled,
-            highlight_current_line=self.highlight_current_line_enabled,
-            highlight_current_cell=self.highlight_current_cell_enabled,
-            occurrence_highlighting=self.occurrence_highlighting_enabled,
-            occurrence_timeout=self.occurrence_highlighting_timeout,
-            close_parentheses=self.close_parentheses_enabled,
-            close_quotes=self.close_quotes_enabled,
-            add_colons=self.add_colons_enabled,
-            auto_unindent=self.auto_unindent_enabled,
-            indent_chars=self.indent_chars,
-            tab_stop_width_spaces=self.tab_stop_width_spaces,
-            cloned_from=cloned_from,
-            filename=fname,
-            show_class_func_dropdown=self.show_class_func_dropdown,
-            indent_guides=self.indent_guides,
-            hover_hints=self.hover_hints,
-        )
-        if cloned_from is None:
-            editor.set_text(txt)
-            editor.document().setModified(False)
-            editor.document().changed_since_autosave = False
-        finfo.text_changed_at.connect(
-            lambda fname, position:
-            self.text_changed_at.emit(fname, position))
-        editor.sig_cursor_position_changed.connect(
-                                           self.editor_cursor_position_changed)
-        editor.textChanged.connect(self.start_stop_analysis_timer)
-        editor.sig_perform_lsp_request.connect(
-            lambda lang, method, params: self.perform_lsp_request.emit(
-                lang, method, params))
-        editor.modificationChanged.connect(
-            lambda state: self.modification_changed(state,
-                editor_id=id(editor)))
-        editor.focus_in.connect(self.focus_changed)
-        editor.zoom_in.connect(lambda: self.zoom_in.emit())
-        editor.zoom_out.connect(lambda: self.zoom_out.emit())
-        editor.zoom_reset.connect(lambda: self.zoom_reset.emit())
-        editor.sig_eol_chars_changed.connect(
-            lambda eol_chars: self.refresh_eol_chars(eol_chars))
-
-        self.find_widget.set_editor(editor)
-
-        self.refresh_file_dependent_actions.emit()
-        self.modification_changed(index=self.data.index(finfo))
-
-        # Needs to reset the highlighting on startup in case the PygmentsSH
-        # is in use
-        editor.run_pygments_highlighter()
-        options = {
-            'language': editor.language,
-            'filename': editor.filename,
-            'codeeditor': editor
-        }
-        self.sig_open_file.emit(options)
-        if self.get_stack_index() == 0:
-            self.current_changed(0)
-
-        return finfo
-
-    def editor_cursor_position_changed(self, line, index):
-        """Cursor position of one of the editor in the stack has changed"""
-        self.sig_editor_cursor_position_changed.emit(line, index)
-
-    def send_to_help(self, name, signature, force=False):
-        """qstr1: obj_text, qstr2: argpspec, qstr3: note, qstr4: doc_text"""
-        if not force and not self.help_enabled:
-            return
-        if self.help is not None \
-          and (force or self.help.dockwidget.isVisible()):
-            signature = to_text_string(signature)
-            signature = unicodedata.normalize("NFKD", signature)
-            parts = signature.split('\n\n')
-            definition = parts[0]
-            documentation = '\n\n'.join(parts[1:])
-            args = ''
-            if '(' in definition:
-                args = definition[definition.find('('):]
-
-            doc = {'obj_text': '', 'name': name,
-                   'argspec': args, 'note': '',
-                   'docstring': documentation}
-            self.help.set_editor_doc(doc, force_refresh=force)
-            editor = self.get_current_editor()
-            editor.setFocus()
-
-    def new(self, filename, encoding, text, default_content=False,
-            empty=False):
-        """
-        Create new filename with *encoding* and *text*
-        """
-        finfo = self.create_new_editor(filename, encoding, text,
-                                       set_current=False, new=True)
-        finfo.editor.set_cursor_position('eof')
-        if not empty:
-            finfo.editor.insert_text(os.linesep)
-        if default_content:
-            finfo.default = True
-            finfo.editor.document().setModified(False)
-        return finfo
-
-    def load(self, filename, set_current=True, add_where='end'):
-        """
-        Load filename, create an editor instance and return it
-        *Warning* This is loading file, creating editor but not executing
-        the source code analysis -- the analysis must be done by the editor
-        plugin (in case multiple editorstack instances are handled)
-        """
-        filename = osp.abspath(to_text_string(filename))
-        self.starting_long_process.emit(_("Loading %s...") % filename)
-        text, enc = encoding.read(filename)
-        finfo = self.create_new_editor(filename, enc, text, set_current,
-                                       add_where=add_where)
-        index = self.data.index(finfo)
-        self._refresh_outlineexplorer(index, update=True)
-        self.ending_long_process.emit("")
-        if self.isVisible() and self.checkeolchars_enabled \
-           and sourcecode.has_mixed_eol_chars(text):
-            name = osp.basename(filename)
-            self.msgbox = QMessageBox(
-                    QMessageBox.Warning,
-                    self.title,
-                    _("<b>%s</b> contains mixed end-of-line "
-                      "characters.<br>Spyder will fix this "
-                      "automatically.") % name,
-                    QMessageBox.Ok,
-                    self)
-            self.msgbox.exec_()
-            self.set_os_eol_chars(index)
-        self.is_analysis_done = False
-        self.analyze_script(index)
-        return finfo
-
-    def set_os_eol_chars(self, index=None, osname=None):
-        """Sets the EOL character(s) based on the operating system.
-
-        If `osname` is None, then the default line endings for the current
-        operating system (`os.name` value) will be used.
-
-        `osname` can be one of:
-            ('posix', 'nt', 'java')
-        """
-        if osname is None:
-            osname = os.name
-        if index is None:
-            index = self.get_stack_index()
-        finfo = self.data[index]
-        eol_chars = sourcecode.get_eol_chars_from_os_name(osname)
-        finfo.editor.set_eol_chars(eol_chars)
-        finfo.editor.document().setModified(True)
-
-    def remove_trailing_spaces(self, index=None):
-        """Remove trailing spaces"""
-        if index is None:
-            index = self.get_stack_index()
-        finfo = self.data[index]
-        finfo.editor.remove_trailing_spaces()
-
-    def fix_indentation(self, index=None):
-        """Replace tab characters by spaces"""
-        if index is None:
-            index = self.get_stack_index()
-        finfo = self.data[index]
-        finfo.editor.fix_indentation()
-
-    #------ Run
-    def run_selection(self):
-        """
-        Run selected text or current line in console.
-
-        If some text is selected, then execute that text in console.
-
-        If no text is selected, then execute current line, unless current line
-        is empty. Then, advance cursor to next line. If cursor is on last line
-        and that line is not empty, then add a new blank line and move the
-        cursor there. If cursor is on last line and that line is empty, then do
-        not move cursor.
-        """
-        text = self.get_current_editor().get_selection_as_executable_code()
-        if text:
-            self.exec_in_extconsole.emit(text.rstrip(), self.focus_to_editor)
-            return
-        editor = self.get_current_editor()
-        line = editor.get_current_line()
-        text = line.lstrip()
-        if text:
-            self.exec_in_extconsole.emit(text, self.focus_to_editor)
-        if editor.is_cursor_on_last_line() and text:
-            editor.append(editor.get_line_separator())
-        editor.move_cursor_to_next('line', 'down')
-
-    def run_cell(self):
-        """Run current cell."""
-        text, line = self.get_current_editor().get_cell_as_executable_code()
-        self._run_cell_text(text, line)
-
-    def run_cell_and_advance(self):
-        """Run current cell and advance to the next one"""
-        self.run_cell()
-        self.advance_cell()
-
-    def advance_cell(self, reverse=False):
-        """Advance to the next cell.
-
-        reverse = True --> go to previous cell.
-        """
-        if not reverse:
-            move_func = self.get_current_editor().go_to_next_cell
-        else:
-            move_func = self.get_current_editor().go_to_previous_cell
-
-        if self.focus_to_editor:
-            move_func()
-        else:
-            term = QApplication.focusWidget()
-            move_func()
-            term.setFocus()
-            term = QApplication.focusWidget()
-            move_func()
-            term.setFocus()
-
-    def re_run_last_cell(self):
-        """Run the previous cell again."""
-        text, line = (self.get_current_editor()
-                      .get_last_cell_as_executable_code())
-        self._run_cell_text(text, line)
-
-    def _run_cell_text(self, text, line):
-        """Run cell code in the console.
-
-        Cell code is run in the console by copying it to the console if
-        `self.run_cell_copy` is ``True`` otherwise by using the `run_cell`
-        function.
-
-        Parameters
-        ----------
-        text : str
-            The code in the cell as a string.
-        line : int
-            The starting line number of the cell in the file.
-        """
-        finfo = self.get_current_finfo()
-        editor = self.get_current_editor()
-        oe_data = editor.highlighter.get_outlineexplorer_data()
-        try:
-            cell_name = oe_data.get(line-1).def_name
-        except AttributeError:
-            cell_name = ''
-        if finfo.editor.is_python() and text:
-            self.run_cell_in_ipyclient.emit(text, cell_name,
-                                            finfo.filename,
-                                            self.run_cell_copy)
-        editor.setFocus()
-
-    #------ Drag and drop
-    def dragEnterEvent(self, event):
-        """Reimplement Qt method
-        Inform Qt about the types of data that the widget accepts"""
-        source = event.mimeData()
-        # The second check is necessary on Windows, where source.hasUrls()
-        # can return True but source.urls() is []
-        # The third check is needed since a file could be dropped from
-        # compressed files. In Windows mimedata2url(source) returns None
-        # Fixes issue 5218
-        if source.hasUrls() and source.urls() and mimedata2url(source):
-            all_urls = mimedata2url(source)
-            text = [encoding.is_text_file(url) for url in all_urls]
-            if any(text):
-                event.acceptProposedAction()
-            else:
-                event.ignore()
-        elif source.hasText():
-            event.acceptProposedAction()
-        elif os.name == 'nt':
-            # This covers cases like dragging from compressed files,
-            # which can be opened by the Editor if they are plain
-            # text, but doesn't come with url info.
-            # Fixes Issue 2032
-            event.acceptProposedAction()
-        else:
-            event.ignore()
-
-    def dropEvent(self, event):
-        """Reimplement Qt method
-        Unpack dropped data and handle it"""
-        source = event.mimeData()
-        # The second check is necessary when mimedata2url(source)
-        # returns None.
-        # Fixes issue 7742
-        if source.hasUrls() and mimedata2url(source):
-            files = mimedata2url(source)
-            files = [f for f in files if encoding.is_text_file(f)]
-            files = set(files or [])
-            for fname in files:
-                self.plugin_load.emit(fname)
-        elif source.hasText():
-            editor = self.get_current_editor()
-            if editor is not None:
-                editor.insert_text(source.text())
-        else:
-            event.ignore()
-        event.acceptProposedAction()
-
-
-class EditorSplitter(QSplitter):
-    """QSplitter for editor windows."""
-
-    def __init__(self, parent, plugin, menu_actions, first=False,
-                 register_editorstack_cb=None, unregister_editorstack_cb=None):
-        """Create a splitter for dividing an editor window into panels.
-
-        Adds a new EditorStack instance to this splitter.  If it's not
-        the first splitter, clones the current EditorStack from the plugin.
-
-        Args:
-            parent: Parent widget.
-            plugin: Plugin this widget belongs to.
-            menu_actions: QActions to include from the parent.
-            first: Boolean if this is the first splitter in the editor.
-            register_editorstack_cb: Callback to register the EditorStack.
-                        Defaults to plugin.register_editorstack() to
-                        register the EditorStack with the Editor plugin.
-            unregister_editorstack_cb: Callback to unregister the EditorStack.
-                        Defaults to plugin.unregister_editorstack() to
-                        unregister the EditorStack with the Editor plugin.
-        """
-        QSplitter.__init__(self, parent)
-        self.setAttribute(Qt.WA_DeleteOnClose)
-        self.setChildrenCollapsible(False)
-
-        self.toolbar_list = None
-        self.menu_list = None
-
-        self.plugin = plugin
-
-        if register_editorstack_cb is None:
-            register_editorstack_cb = self.plugin.register_editorstack
-        self.register_editorstack_cb = register_editorstack_cb
-        if unregister_editorstack_cb is None:
-            unregister_editorstack_cb = self.plugin.unregister_editorstack
-        self.unregister_editorstack_cb = unregister_editorstack_cb
-
-        self.menu_actions = menu_actions
-        self.editorstack = EditorStack(self, menu_actions)
-        self.register_editorstack_cb(self.editorstack)
-        if not first:
-            self.plugin.clone_editorstack(editorstack=self.editorstack)
-        self.editorstack.destroyed.connect(lambda: self.editorstack_closed())
-        self.editorstack.sig_split_vertically.connect(
-                     lambda: self.split(orientation=Qt.Vertical))
-        self.editorstack.sig_split_horizontally.connect(
-                     lambda: self.split(orientation=Qt.Horizontal))
-        self.addWidget(self.editorstack)
-
-    def closeEvent(self, event):
-        """Override QWidget closeEvent().
-
-        This event handler is called with the given event when Qt
-        receives a window close request from a top-level widget.
-        """
-        QSplitter.closeEvent(self, event)
-
-    def __give_focus_to_remaining_editor(self):
-        focus_widget = self.plugin.get_focus_widget()
-        if focus_widget is not None:
-            focus_widget.setFocus()
-
-    def editorstack_closed(self):
-        logger.debug("method 'editorstack_closed':")
-        logger.debug("    self  : %r" % self)
-        try:
-            self.unregister_editorstack_cb(self.editorstack)
-            self.editorstack = None
-            close_splitter = self.count() == 1
-        except RuntimeError:
-            # editorsplitter has been destroyed (happens when closing a
-            # EditorMainWindow instance)
-            return
-        if close_splitter:
-            # editorstack just closed was the last widget in this QSplitter
-            self.close()
-            return
-        self.__give_focus_to_remaining_editor()
-
-    def editorsplitter_closed(self):
-        logger.debug("method 'editorsplitter_closed':")
-        logger.debug("    self  : %r" % self)
-        try:
-            close_splitter = self.count() == 1 and self.editorstack is None
-        except RuntimeError:
-            # editorsplitter has been destroyed (happens when closing a
-            # EditorMainWindow instance)
-            return
-        if close_splitter:
-            # editorsplitter just closed was the last widget in this QSplitter
-            self.close()
-            return
-        elif self.count() == 2 and self.editorstack:
-            # back to the initial state: a single editorstack instance,
-            # as a single widget in this QSplitter: orientation may be changed
-            self.editorstack.reset_orientation()
-        self.__give_focus_to_remaining_editor()
-
-    def split(self, orientation=Qt.Vertical):
-        """Create and attach a new EditorSplitter to the current EditorSplitter.
-
-        The new EditorSplitter widget will contain an EditorStack that
-        is a clone of the current EditorStack.
-
-        A single EditorSplitter instance can be split multiple times, but the
-        orientation will be the same for all the direct splits.  If one of
-        the child splits is split, then that split can have a different
-        orientation.
-        """
-        self.setOrientation(orientation)
-        self.editorstack.set_orientation(orientation)
-        editorsplitter = EditorSplitter(self.parent(), self.plugin,
-                    self.menu_actions,
-                    register_editorstack_cb=self.register_editorstack_cb,
-                    unregister_editorstack_cb=self.unregister_editorstack_cb)
-        self.addWidget(editorsplitter)
-        editorsplitter.destroyed.connect(lambda: self.editorsplitter_closed())
-        current_editor = editorsplitter.editorstack.get_current_editor()
-        if current_editor is not None:
-            current_editor.setFocus()
-
-    def iter_editorstacks(self):
-        """Return the editor stacks for this splitter and every first child.
-
-        Note: If a splitter contains more than one splitter as a direct
-              child, only the first child's editor stack is included.
-
-        Returns:
-            List of tuples containing (EditorStack instance, orientation).
-        """
-        editorstacks = [(self.widget(0), self.orientation())]
-        if self.count() > 1:
-            editorsplitter = self.widget(1)
-            editorstacks += editorsplitter.iter_editorstacks()
-        return editorstacks
-
-    def get_layout_settings(self):
-        """Return the layout state for this splitter and its children.
-
-        Record the current state, including file names and current line
-        numbers, of the splitter panels.
-
-        Returns:
-            A dictionary containing keys {hexstate, sizes, splitsettings}.
-                hexstate: String of saveState() for self.
-                sizes: List for size() for self.
-                splitsettings: List of tuples of the form
-                       (orientation, cfname, clines) for each EditorSplitter
-                       and its EditorStack.
-                           orientation: orientation() for the editor
-                                 splitter (which may be a child of self).
-                           cfname: EditorStack current file name.
-                           clines: Current line number for each file in the
-                               EditorStack.
-        """
-        splitsettings = []
-        for editorstack, orientation in self.iter_editorstacks():
-            clines = []
-            cfname = ''
-            # XXX - this overrides value from the loop to always be False?
-            orientation = False
-            if hasattr(editorstack, 'data'):
-                clines = [finfo.editor.get_cursor_line_number()
-                          for finfo in editorstack.data]
-                cfname = editorstack.get_current_filename()
-            splitsettings.append((orientation == Qt.Vertical, cfname, clines))
-        return dict(hexstate=qbytearray_to_str(self.saveState()),
-                    sizes=self.sizes(), splitsettings=splitsettings)
-
-    def set_layout_settings(self, settings, dont_goto=None):
-        """Restore layout state for the splitter panels.
-
-        Apply the settings to restore a saved layout within the editor.  If
-        the splitsettings key doesn't exist, then return without restoring
-        any settings.
-
-        The current EditorSplitter (self) calls split() for each element
-        in split_settings, thus recreating the splitter panels from the saved
-        state.  split() also clones the editorstack, which is then
-        iterated over to restore the saved line numbers on each file.
-
-        The size and positioning of each splitter panel is restored from
-        hexstate.
-
-        Args:
-            settings: A dictionary with keys {hexstate, sizes, orientation}
-                    that define the layout for the EditorSplitter panels.
-            dont_goto: Defaults to None, which positions the cursor to the
-                    end of the editor.  If there's a value, positions the
-                    cursor on the saved line number for each editor.
-        """
-        splitsettings = settings.get('splitsettings')
-        if splitsettings is None:
-            return
-        splitter = self
-        editor = None
-        for index, (is_vertical, cfname, clines) in enumerate(splitsettings):
-            if index > 0:
-                splitter.split(Qt.Vertical if is_vertical else Qt.Horizontal)
-                splitter = splitter.widget(1)
-            editorstack = splitter.widget(0)
-            for index, finfo in enumerate(editorstack.data):
-                editor = finfo.editor
-                # TODO: go_to_line is not working properly (the line it jumps
-                # to is not the corresponding to that file). This will be fixed
-                # in a future PR (which will fix issue #3857)
-                if dont_goto is not None:
-                    # skip go to line for first file because is already there
-                    pass
-                else:
-                    try:
-                        editor.go_to_line(clines[index])
-                    except IndexError:
-                        pass
-        hexstate = settings.get('hexstate')
-        if hexstate is not None:
-            self.restoreState( QByteArray().fromHex(
-                    str(hexstate).encode('utf-8')) )
-        sizes = settings.get('sizes')
-        if sizes is not None:
-            self.setSizes(sizes)
-        if editor is not None:
-            editor.clearFocus()
-            editor.setFocus()
-
-
-class EditorWidget(QSplitter):
-    def __init__(self, parent, plugin, menu_actions, show_fullpath,
-                 show_all_files, group_cells, show_comments,
-                 sort_files_alphabetically):
-        QSplitter.__init__(self, parent)
-        self.setAttribute(Qt.WA_DeleteOnClose)
-
-        statusbar = parent.statusBar() # Create a status bar
-        self.vcs_status = VCSStatus(self, statusbar)
-        self.cursorpos_status = CursorPositionStatus(self, statusbar)
-        self.encoding_status = EncodingStatus(self, statusbar)
-        self.eol_status = EOLStatus(self, statusbar)
-        self.readwrite_status = ReadWriteStatus(self, statusbar)
-
-        self.editorstacks = []
-
-        self.plugin = plugin
-
-        self.find_widget = FindReplace(self, enable_replace=True)
-        self.plugin.register_widget_shortcuts(self.find_widget)
-        self.find_widget.hide()
-        self.outlineexplorer = OutlineExplorerWidget(
-                self,
-                show_fullpath=show_fullpath,
-                show_all_files=show_all_files,
-                group_cells=group_cells,
-                show_comments=show_comments,
-                sort_files_alphabetically=sort_files_alphabetically)
-        self.outlineexplorer.edit_goto.connect(
-                     lambda filenames, goto, word:
-                     plugin.load(filenames=filenames, goto=goto, word=word,
-                                 editorwindow=self.parent()))
-
-        editor_widgets = QWidget(self)
-        editor_layout = QVBoxLayout()
-        editor_layout.setContentsMargins(0, 0, 0, 0)
-        editor_widgets.setLayout(editor_layout)
-        editorsplitter = EditorSplitter(self, plugin, menu_actions,
-                        register_editorstack_cb=self.register_editorstack,
-                        unregister_editorstack_cb=self.unregister_editorstack)
-        self.editorsplitter = editorsplitter
-        editor_layout.addWidget(editorsplitter)
-        editor_layout.addWidget(self.find_widget)
-
-        splitter = QSplitter(self)
-        splitter.setContentsMargins(0, 0, 0, 0)
-        splitter.addWidget(editor_widgets)
-        splitter.addWidget(self.outlineexplorer)
-        splitter.setStretchFactor(0, 5)
-        splitter.setStretchFactor(1, 1)
-
-        # Refreshing outline explorer
-        editorsplitter.editorstack.initialize_outlineexplorer()
-
-    def register_editorstack(self, editorstack):
-        self.editorstacks.append(editorstack)
-        logger.debug("EditorWidget.register_editorstack: %r" % editorstack)
-        self.__print_editorstacks()
-        self.plugin.last_focus_editorstack[self.parent()] = editorstack
-        editorstack.set_closable( len(self.editorstacks) > 1 )
-        editorstack.set_outlineexplorer(self.outlineexplorer)
-        editorstack.set_find_widget(self.find_widget)
-        editorstack.reset_statusbar.connect(self.readwrite_status.hide)
-        editorstack.reset_statusbar.connect(self.encoding_status.hide)
-        editorstack.reset_statusbar.connect(self.cursorpos_status.hide)
-        editorstack.readonly_changed.connect(
-                                        self.readwrite_status.readonly_changed)
-        editorstack.encoding_changed.connect(
-                                         self.encoding_status.encoding_changed)
-        editorstack.sig_editor_cursor_position_changed.connect(
-                     self.cursorpos_status.cursor_position_changed)
-        editorstack.sig_refresh_eol_chars.connect(self.eol_status.eol_changed)
-        self.plugin.register_editorstack(editorstack)
-        oe_btn = create_toolbutton(self)
-        oe_btn.setDefaultAction(self.outlineexplorer.visibility_action)
-        editorstack.add_corner_widgets_to_tabbar([5, oe_btn])
-
-    def __print_editorstacks(self):
-        logger.debug("%d editorstack(s) in editorwidget:" %
-                     len(self.editorstacks))
-        for edst in self.editorstacks:
-            logger.debug("    %r" % edst)
-
-    def unregister_editorstack(self, editorstack):
-        logger.debug("EditorWidget.unregister_editorstack: %r" % editorstack)
-        self.plugin.unregister_editorstack(editorstack)
-        self.editorstacks.pop(self.editorstacks.index(editorstack))
-        self.__print_editorstacks()
-
-
-class EditorMainWindow(QMainWindow):
-    def __init__(self, plugin, menu_actions, toolbar_list, menu_list,
-                 show_fullpath, show_all_files, group_cells, show_comments,
-                 sort_files_alphabetically):
-        QMainWindow.__init__(self)
-        self.setAttribute(Qt.WA_DeleteOnClose)
-
-        self.plugin = plugin
-        self.window_size = None
-
-        self.editorwidget = EditorWidget(self, plugin, menu_actions,
-                                         show_fullpath, show_all_files,
-                                         group_cells, show_comments,
-                                         sort_files_alphabetically)
-        self.setCentralWidget(self.editorwidget)
-
-        # Setting interface theme
-        if is_dark_interface():
-            self.setStyleSheet(qdarkstyle.load_stylesheet_from_environment())
-
-        # Give focus to current editor to update/show all status bar widgets
-        editorstack = self.editorwidget.editorsplitter.editorstack
-        editor = editorstack.get_current_editor()
-        if editor is not None:
-            editor.setFocus()
-
-        self.setWindowTitle("Spyder - %s" % plugin.windowTitle())
-        self.setWindowIcon(plugin.windowIcon())
-
-        if toolbar_list:
-            self.toolbars = []
-            for title, object_name, actions in toolbar_list:
-                toolbar = self.addToolBar(title)
-                toolbar.setObjectName(object_name)
-                add_actions(toolbar, actions)
-                self.toolbars.append(toolbar)
-        if menu_list:
-            quit_action = create_action(self, _("Close window"),
-                                        icon="close_panel.png",
-                                        tip=_("Close this window"),
-                                        triggered=self.close)
-            self.menus = []
-            for index, (title, actions) in enumerate(menu_list):
-                menu = self.menuBar().addMenu(title)
-                if index == 0:
-                    # File menu
-                    add_actions(menu, actions+[None, quit_action])
-                else:
-                    add_actions(menu, actions)
-                self.menus.append(menu)
-
-    def get_toolbars(self):
-        """Get the toolbars."""
-        return self.toolbars
-
-    def add_toolbars_to_menu(self, menu_title, actions):
-        """Add toolbars to a menu."""
-        # Six is the position of the view menu in menus list
-        # that you can find in plugins/editor.py setup_other_windows.
-        view_menu = self.menus[6]
-        if actions == self.toolbars and view_menu:
-            toolbars = []
-            for toolbar in self.toolbars:
-                action = toolbar.toggleViewAction()
-                toolbars.append(action)
-            add_actions(view_menu, toolbars)
-
-    def load_toolbars(self):
-        """Loads the last visible toolbars from the .ini file."""
-        toolbars_names = CONF.get('main', 'last_visible_toolbars', default=[])
-        if toolbars_names:
-            dic = {}
-            for toolbar in self.toolbars:
-                dic[toolbar.objectName()] = toolbar
-                toolbar.toggleViewAction().setChecked(False)
-                toolbar.setVisible(False)
-            for name in toolbars_names:
-                if name in dic:
-                    dic[name].toggleViewAction().setChecked(True)
-                    dic[name].setVisible(True)
-
-    def resizeEvent(self, event):
-        """Reimplement Qt method"""
-        if not self.isMaximized() and not self.isFullScreen():
-            self.window_size = self.size()
-        QMainWindow.resizeEvent(self, event)
-
-    def closeEvent(self, event):
-        """Reimplement Qt method"""
-        if self.plugin.undocked_window is not None:
-            self.plugin.dockwidget.setWidget(self.plugin)
-            self.plugin.dockwidget.setVisible(True)
-        self.plugin.switch_to_plugin()
-        QMainWindow.closeEvent(self, event)
-        if self.plugin.undocked_window is not None:
-            self.plugin.undocked_window = None
-
-    def get_layout_settings(self):
-        """Return layout state"""
-        splitsettings = self.editorwidget.editorsplitter.get_layout_settings()
-        return dict(size=(self.window_size.width(), self.window_size.height()),
-                    pos=(self.pos().x(), self.pos().y()),
-                    is_maximized=self.isMaximized(),
-                    is_fullscreen=self.isFullScreen(),
-                    hexstate=qbytearray_to_str(self.saveState()),
-                    splitsettings=splitsettings)
-
-    def set_layout_settings(self, settings):
-        """Restore layout state"""
-        size = settings.get('size')
-        if size is not None:
-            self.resize( QSize(*size) )
-            self.window_size = self.size()
-        pos = settings.get('pos')
-        if pos is not None:
-            self.move( QPoint(*pos) )
-        hexstate = settings.get('hexstate')
-        if hexstate is not None:
-            self.restoreState( QByteArray().fromHex(
-                    str(hexstate).encode('utf-8')) )
-        if settings.get('is_maximized'):
-            self.setWindowState(Qt.WindowMaximized)
-        if settings.get('is_fullscreen'):
-            self.setWindowState(Qt.WindowFullScreen)
-        splitsettings = settings.get('splitsettings')
-        if splitsettings is not None:
-            self.editorwidget.editorsplitter.set_layout_settings(splitsettings)
-
-
-class EditorPluginExample(QSplitter):
-    def __init__(self):
-        QSplitter.__init__(self)
-
-        self.dock_action = None
-        self.undock_action = None
-        self.close_plugin_action = None
-        self.undocked_window = None
-        menu_actions = []
-
-        self.editorstacks = []
-        self.editorwindows = []
-
-        self.last_focus_editorstack = {} # fake
-
-        self.find_widget = FindReplace(self, enable_replace=True)
-        self.outlineexplorer = OutlineExplorerWidget(self, show_fullpath=False,
-                                                     show_all_files=False)
-        self.outlineexplorer.edit_goto.connect(self.go_to_file)
-        self.editor_splitter = EditorSplitter(self, self, menu_actions,
-                                              first=True)
-
-        editor_widgets = QWidget(self)
-        editor_layout = QVBoxLayout()
-        editor_layout.setContentsMargins(0, 0, 0, 0)
-        editor_widgets.setLayout(editor_layout)
-        editor_layout.addWidget(self.editor_splitter)
-        editor_layout.addWidget(self.find_widget)
-
-        self.setContentsMargins(0, 0, 0, 0)
-        self.addWidget(editor_widgets)
-        self.addWidget(self.outlineexplorer)
-
-        self.setStretchFactor(0, 5)
-        self.setStretchFactor(1, 1)
-
-        self.menu_actions = menu_actions
-        self.toolbar_list = None
-        self.menu_list = None
-        self.setup_window([], [])
-
-    def go_to_file(self, fname, lineno, text='', start_column=None):
-        editorstack = self.editorstacks[0]
-        editorstack.set_current_filename(to_text_string(fname))
-        editor = editorstack.get_current_editor()
-        editor.go_to_line(lineno, word=text, start_column=start_column)
-
-    def closeEvent(self, event):
-        for win in self.editorwindows[:]:
-            win.close()
-        logger.debug("%d: %r" % (len(self.editorwindows), self.editorwindows))
-        logger.debug("%d: %r" % (len(self.editorstacks), self.editorstacks))
-        event.accept()
-
-    def load(self, fname):
-        QApplication.processEvents()
-        editorstack = self.editorstacks[0]
-        editorstack.load(fname)
-        editorstack.analyze_script()
-
-    def register_editorstack(self, editorstack):
-        logger.debug("FakePlugin.register_editorstack: %r" % editorstack)
-        self.editorstacks.append(editorstack)
-        if self.isAncestorOf(editorstack):
-            # editorstack is a child of the Editor plugin
-            editorstack.set_closable(len(self.editorstacks) > 1)
-            editorstack.set_outlineexplorer(self.outlineexplorer)
-            editorstack.set_find_widget(self.find_widget)
-            oe_btn = create_toolbutton(self)
-            oe_btn.setDefaultAction(self.outlineexplorer.visibility_action)
-            editorstack.add_corner_widgets_to_tabbar([5, oe_btn])
-
-        action = QAction(self)
-        editorstack.set_io_actions(action, action, action, action)
-        font = QFont("Courier New")
-        font.setPointSize(10)
-        editorstack.set_default_font(font, color_scheme='Spyder')
-
-        editorstack.sig_close_file.connect(self.close_file_in_all_editorstacks)
-        editorstack.file_saved.connect(self.file_saved_in_editorstack)
-        editorstack.file_renamed_in_data.connect(
-                                      self.file_renamed_in_data_in_editorstack)
-        editorstack.plugin_load.connect(self.load)
-
-    def unregister_editorstack(self, editorstack):
-        logger.debug("FakePlugin.unregister_editorstack: %r" % editorstack)
-        self.editorstacks.pop(self.editorstacks.index(editorstack))
-
-    def clone_editorstack(self, editorstack):
-        editorstack.clone_from(self.editorstacks[0])
-
-    def setup_window(self, toolbar_list, menu_list):
-        self.toolbar_list = toolbar_list
-        self.menu_list = menu_list
-
-    def create_new_window(self):
-        window = EditorMainWindow(self, self.menu_actions,
-                                  self.toolbar_list, self.menu_list,
-                                  show_fullpath=False, show_all_files=False,
-                                  group_cells=True, show_comments=True,
-                                  sort_files_alphabetically=False)
-        window.resize(self.size())
-        window.show()
-        self.register_editorwindow(window)
-        window.destroyed.connect(lambda: self.unregister_editorwindow(window))
-
-    def register_editorwindow(self, window):
-        logger.debug("register_editorwindowQObject*: %r" % window)
-        self.editorwindows.append(window)
-
-    def unregister_editorwindow(self, window):
-        logger.debug("unregister_editorwindow: %r" % window)
-        self.editorwindows.pop(self.editorwindows.index(window))
-
-    def get_focus_widget(self):
-        pass
-
-    @Slot(str, str)
-    def close_file_in_all_editorstacks(self, editorstack_id_str, filename):
-        for editorstack in self.editorstacks:
-            if str(id(editorstack)) != editorstack_id_str:
-                editorstack.blockSignals(True)
-                index = editorstack.get_index_from_filename(filename)
-                editorstack.close_file(index, force=True)
-                editorstack.blockSignals(False)
-
-    # This method is never called in this plugin example. It's here only
-    # to show how to use the file_saved signal (see above).
-    @Slot(str, str, str)
-    def file_saved_in_editorstack(self, editorstack_id_str,
-                                  original_filename, filename):
-        """A file was saved in editorstack, this notifies others"""
-        for editorstack in self.editorstacks:
-            if str(id(editorstack)) != editorstack_id_str:
-                editorstack.file_saved_in_other_editorstack(original_filename,
-                                                            filename)
-
-    # This method is never called in this plugin example. It's here only
-    # to show how to use the file_saved signal (see above).
-    @Slot(str, str, str)
-    def file_renamed_in_data_in_editorstack(self, editorstack_id_str,
-                                            original_filename, filename):
-        """A file was renamed in data in editorstack, this notifies others"""
-        for editorstack in self.editorstacks:
-            if str(id(editorstack)) != editorstack_id_str:
-                editorstack.rename_in_data(original_filename, filename)
-
-    def register_widget_shortcuts(self, widget):
-        """Fake!"""
-        pass
-
-
-def test():
-    from spyder.utils.qthelpers import qapplication
-    from spyder.config.base import get_module_path
-
-    spyder_dir = get_module_path('spyder')
-    app = qapplication(test_time=8)
-
-    test = EditorPluginExample()
-    test.resize(900, 700)
-    test.show()
-
-    import time
-    t0 = time.time()
-    test.load(osp.join(spyder_dir, "plugins", "editor", "widgets",
-                       "editor.py"))
-    test.load(osp.join(spyder_dir, "plugins", "explorer", "widgets.py"))
-    test.load(osp.join(spyder_dir, "plugins", "variableexplorer", "widgets",
-                       "collectionseditor.py"))
-    test.load(osp.join(spyder_dir, "plugins", "editor", "widgets",
-                       "codeeditor.py"))
-    print("Elapsed time: %.3f s" % (time.time()-t0))  # spyder: test-skip
-
-    sys.exit(app.exec_())
-
-
-if __name__ == "__main__":
-    test()
+# -*- coding: utf-8 -*-
+#
+# Copyright © Spyder Project Contributors
+# Licensed under the terms of the MIT License
+# (see spyder/__init__.py for details)
+
+"""Editor Widget"""
+
+# pylint: disable=C0103
+# pylint: disable=R0903
+# pylint: disable=R0911
+# pylint: disable=R0201
+
+# Standard library imports
+from __future__ import print_function
+import logging
+import os
+import os.path as osp
+import sys
+from collections import MutableSequence
+import unicodedata
+
+# Third party imports
+import qdarkstyle
+from qtpy.compat import getsavefilename
+from qtpy.QtCore import (QByteArray, QFileInfo, QObject, QPoint, QSize, Qt,
+                         QThread, QTimer, Signal, Slot, QCoreApplication)
+from qtpy.QtGui import QFont
+from qtpy.QtWidgets import (QAction, QApplication, QFileDialog, QHBoxLayout,
+                            QLabel, QMainWindow, QMessageBox, QMenu,
+                            QSplitter, QVBoxLayout, QWidget, QListWidget,
+                            QListWidgetItem)
+
+# Local imports
+from spyder.config.base import _, running_under_pytest
+from spyder.config.gui import config_shortcut, is_dark_interface, get_shortcut
+from spyder.config.utils import (get_edit_filetypes, get_edit_filters,
+                                 get_filter, is_kde_desktop, is_anaconda)
+from spyder.py3compat import qbytearray_to_str, to_text_string
+from spyder.utils import icon_manager as ima
+from spyder.utils import encoding, sourcecode, syntaxhighlighters
+from spyder.utils.qthelpers import (add_actions, create_action,
+                                    create_toolbutton, MENU_SEPARATOR,
+                                    mimedata2url)
+from spyder.plugins.outlineexplorer.widgets import OutlineExplorerWidget
+from spyder.plugins.outlineexplorer.editor import OutlineExplorerProxyEditor
+from spyder.widgets.fileswitcher import FileSwitcher
+from spyder.widgets.findreplace import FindReplace
+from spyder.plugins.editor.utils.autosave import AutosaveForStack
+from spyder.plugins.editor.widgets import codeeditor
+from spyder.plugins.editor.widgets.base import TextEditBaseWidget  # analysis:ignore
+from spyder.plugins.editor.widgets.codeeditor import Printer       # analysis:ignore
+from spyder.plugins.editor.widgets.codeeditor import get_file_language
+from spyder.plugins.editor.widgets.status import (CursorPositionStatus,
+                                                  EncodingStatus, EOLStatus,
+                                                  ReadWriteStatus, VCSStatus)
+from spyder.plugins.editor.utils.findtasks import find_tasks
+from spyder.widgets.tabs import BaseTabs
+from spyder.config.main import CONF
+from spyder.plugins.explorer.widgets import show_in_external_file_explorer
+
+
+logger = logging.getLogger(__name__)
+
+
+class AnalysisThread(QThread):
+    """Analysis thread"""
+
+    def __init__(self, parent, checker, source_code):
+
+        super(AnalysisThread, self).__init__(parent)
+        self.checker = checker
+        self.results = None
+        self.source_code = source_code
+
+    def run(self):
+        """Run analysis"""
+        try:
+            self.results = self.checker(self.source_code)
+        except Exception as e:
+            logger.error(e, exc_info=True)
+
+
+class ThreadManager(QObject):
+    """Analysis thread manager"""
+    def __init__(self, parent, max_simultaneous_threads=2):
+        super(ThreadManager, self).__init__(parent)
+        self.max_simultaneous_threads = max_simultaneous_threads
+        self.started_threads = {}
+        self.pending_threads = []
+        self.end_callbacks = {}
+
+    def close_threads(self, parent):
+        """Close threads associated to parent_id"""
+        logger.debug("Call ThreadManager's 'close_threads'")
+        if parent is None:
+            # Closing all threads
+            self.pending_threads = []
+            threadlist = []
+            for threads in list(self.started_threads.values()):
+                threadlist += threads
+        else:
+            parent_id = id(parent)
+            self.pending_threads = [(_th, _id) for (_th, _id)
+                                    in self.pending_threads
+                                    if _id != parent_id]
+            threadlist = self.started_threads.get(parent_id, [])
+        for thread in threadlist:
+            logger.debug("Waiting for thread %r to finish" % thread)
+            while thread.isRunning():
+                # We can't terminate thread safely, so we simply wait...
+                QApplication.processEvents()
+
+    def close_all_threads(self):
+        """Close all threads"""
+        logger.debug("Call ThreadManager's 'close_all_threads'")
+        self.close_threads(None)
+
+    def add_thread(self, checker, end_callback, source_code, parent):
+        """Add thread to queue"""
+        parent_id = id(parent)
+        thread = AnalysisThread(self, checker, source_code)
+        self.end_callbacks[id(thread)] = end_callback
+        self.pending_threads.append((thread, parent_id))
+        logger.debug("Added thread %r to queue" % thread)
+        QTimer.singleShot(50, self.update_queue)
+
+    def update_queue(self):
+        """Update queue"""
+        started = 0
+        for parent_id, threadlist in list(self.started_threads.items()):
+            still_running = []
+            for thread in threadlist:
+                if thread.isFinished():
+                    end_callback = self.end_callbacks.pop(id(thread))
+                    if thread.results is not None:
+                        #  The thread was executed successfully
+                        end_callback(thread.results)
+                    thread.setParent(None)
+                    thread = None
+                else:
+                    still_running.append(thread)
+                    started += 1
+            threadlist = None
+            if still_running:
+                self.started_threads[parent_id] = still_running
+            else:
+                self.started_threads.pop(parent_id)
+        logger.debug("Updating queue:")
+        logger.debug("    started: %d" % started)
+        logger.debug("    pending: %d" % len(self.pending_threads))
+        if self.pending_threads and started < self.max_simultaneous_threads:
+            thread, parent_id = self.pending_threads.pop(0)
+            thread.finished.connect(self.update_queue)
+            threadlist = self.started_threads.get(parent_id, [])
+            self.started_threads[parent_id] = threadlist+[thread]
+            logger.debug("===>starting: %r" % thread)
+            thread.start()
+
+
+class FileInfo(QObject):
+    """File properties"""
+    todo_results_changed = Signal()
+    sig_save_bookmarks = Signal(str, str)
+    text_changed_at = Signal(str, int)
+    edit_goto = Signal(str, int, str)
+    send_to_help = Signal(str, str, str, str, bool)
+    sig_filename_changed = Signal(str)
+    sig_show_object_info = Signal(int)
+
+    def __init__(self, filename, encoding, editor, new, threadmanager):
+        QObject.__init__(self)
+        self.threadmanager = threadmanager
+        self._filename = filename
+        self.newly_created = new
+        self.default = False      # Default untitled file
+        self.encoding = encoding
+        self.editor = editor
+        self.path = []
+
+        self.classes = (filename, None, None)
+        self.todo_results = []
+        self.lastmodified = QFileInfo(filename).lastModified()
+
+        self.editor.textChanged.connect(self.text_changed)
+        self.editor.sig_bookmarks_changed.connect(self.bookmarks_changed)
+        self.editor.sig_show_object_info.connect(self.sig_show_object_info)
+        self.sig_filename_changed.connect(self.editor.sig_filename_changed)
+
+    @property
+    def filename(self):
+        return self._filename
+
+    @filename.setter
+    def filename(self, value):
+        self._filename = value
+        self.sig_filename_changed.emit(value)
+
+    def text_changed(self):
+        """Editor's text has changed"""
+        self.default = False
+        self.editor.document().changed_since_autosave = True
+        self.text_changed_at.emit(self.filename,
+                                  self.editor.get_position('cursor'))
+
+    def get_source_code(self):
+        """Return associated editor source code"""
+        return to_text_string(self.editor.toPlainText())
+
+    def run_todo_finder(self):
+        """Run TODO finder"""
+        if self.editor.is_python():
+            self.threadmanager.add_thread(find_tasks,
+                                          self.todo_finished,
+                                          self.get_source_code(), self)
+
+    def todo_finished(self, results):
+        """Code analysis thread has finished"""
+        self.set_todo_results(results)
+        self.todo_results_changed.emit()
+
+    def set_todo_results(self, results):
+        """Set TODO results and update markers in editor"""
+        self.todo_results = results
+        self.editor.process_todo(results)
+
+    def cleanup_todo_results(self):
+        """Clean-up TODO finder results"""
+        self.todo_results = []
+
+    def bookmarks_changed(self):
+        """Bookmarks list has changed."""
+        bookmarks = self.editor.get_bookmarks()
+        if self.editor.bookmarks != bookmarks:
+            self.editor.bookmarks = bookmarks
+            self.sig_save_bookmarks.emit(self.filename, repr(bookmarks))
+
+
+class StackHistory(MutableSequence):
+    """Handles editor stack history.
+
+    Works as a list of numbers corresponding to tab indexes.
+    Internally elements are saved using objects id's.
+    """
+
+    def __init__(self, editor):
+        self.history = list()
+        self.id_list = list()
+        self.editor = editor
+
+    def _update_id_list(self):
+        """Update list of corresponpding ids and tabs."""
+        self.id_list = [id(self.editor.tabs.widget(_i))
+                        for _i in range(self.editor.tabs.count())]
+
+    def refresh(self):
+        """Remove editors that are not longer open."""
+        self._update_id_list()
+        for _id in self.history[:]:
+            if _id not in self.id_list:
+                self.history.remove(_id)
+
+    def __len__(self):
+        return len(self.history)
+
+    def __getitem__(self, i):
+        self._update_id_list()
+        try:
+            return self.id_list.index(self.history[i])
+        except ValueError:
+            self.refresh()
+            raise IndexError
+
+    def __delitem__(self, i):
+        del self.history[i]
+
+    def __setitem__(self, i, v):
+        _id = id(self.editor.tabs.widget(v))
+        self.history[i] = _id
+
+    def __str__(self):
+        return str(list(self))
+
+    def insert(self, i, tab_index):
+        """Insert the widget (at tab index) in the position i (index)."""
+        _id = id(self.editor.tabs.widget(tab_index))
+        self.history.insert(i, _id)
+
+    def remove(self, tab_index):
+        """Remove the widget at the corresponding tab_index."""
+        _id = id(self.editor.tabs.widget(tab_index))
+        if _id in self.history:
+            self.history.remove(_id)
+
+    def remove_and_append(self, index):
+        """Remove previous entrances of a tab, and add it as the latest."""
+        while index in self:
+            self.remove(index)
+        self.append(index)
+
+
+class TabSwitcherWidget(QListWidget):
+    """Show tabs in mru order and change between them."""
+
+    def __init__(self, parent, stack_history, tabs):
+        QListWidget.__init__(self, parent)
+        self.setWindowFlags(Qt.FramelessWindowHint | Qt.Dialog)
+
+        self.editor = parent
+        self.stack_history = stack_history
+        self.tabs = tabs
+
+        self.setSelectionMode(QListWidget.SingleSelection)
+        self.itemActivated.connect(self.item_selected)
+
+        self.id_list = []
+        self.load_data()
+        size = CONF.get('main', 'completion/size')
+        self.resize(*size)
+        self.set_dialog_position()
+        self.setCurrentRow(0)
+
+        config_shortcut(lambda: self.select_row(-1), context='Editor',
+                        name='Go to previous file', parent=self)
+        config_shortcut(lambda: self.select_row(1), context='Editor',
+                        name='Go to next file', parent=self)
+
+    def load_data(self):
+        """Fill ListWidget with the tabs texts.
+
+        Add elements in inverse order of stack_history.
+        """
+
+        for index in reversed(self.stack_history):
+            text = self.tabs.tabText(index)
+            text = text.replace('&', '')
+            item = QListWidgetItem(ima.icon('TextFileIcon'), text)
+            self.addItem(item)
+
+    def item_selected(self, item=None):
+        """Change to the selected document and hide this widget."""
+        if item is None:
+            item = self.currentItem()
+
+        # stack history is in inverse order
+        try:
+            index = self.stack_history[-(self.currentRow()+1)]
+        except IndexError:
+            pass
+        else:
+            self.editor.set_stack_index(index)
+            self.editor.current_changed(index)
+        self.hide()
+
+    def select_row(self, steps):
+        """Move selected row a number of steps.
+
+        Iterates in a cyclic behaviour.
+        """
+        row = (self.currentRow() + steps) % self.count()
+        self.setCurrentRow(row)
+
+    def set_dialog_position(self):
+        """Positions the tab switcher in the top-center of the editor."""
+        left = self.editor.geometry().width()/2 - self.width()/2
+        top = self.editor.tabs.tabBar().geometry().height()
+
+        self.move(self.editor.mapToGlobal(QPoint(left, top)))
+
+    def keyReleaseEvent(self, event):
+        """Reimplement Qt method.
+
+        Handle "most recent used" tab behavior,
+        When ctrl is released and tab_switcher is visible, tab will be changed.
+        """
+        if self.isVisible():
+            qsc = get_shortcut(context='Editor', name='Go to next file')
+
+            for key in qsc.split('+'):
+                key = key.lower()
+                if ((key == 'ctrl' and event.key() == Qt.Key_Control) or
+                   (key == 'alt' and event.key() == Qt.Key_Alt)):
+                        self.item_selected()
+        event.accept()
+
+    def keyPressEvent(self, event):
+        """Reimplement Qt method to allow cyclic behavior."""
+        if event.key() == Qt.Key_Down:
+            self.select_row(1)
+        elif event.key() == Qt.Key_Up:
+            self.select_row(-1)
+
+    def focusOutEvent(self, event):
+        """Reimplement Qt method to close the widget when loosing focus."""
+        event.ignore()
+        # Inspired from CompletionWidget.focusOutEvent() in file
+        # widgets/sourcecode/base.py line 212
+        if sys.platform == "darwin":
+            if event.reason() != Qt.ActiveWindowFocusReason:
+                self.close()
+        else:
+            self.close()
+
+
+class EditorStack(QWidget):
+    reset_statusbar = Signal()
+    readonly_changed = Signal(bool)
+    encoding_changed = Signal(str)
+    sig_editor_cursor_position_changed = Signal(int, int)
+    sig_refresh_eol_chars = Signal(str)
+    starting_long_process = Signal(str)
+    ending_long_process = Signal(str)
+    redirect_stdio = Signal(bool)
+    exec_in_extconsole = Signal(str, bool)
+    run_cell_in_ipyclient = Signal(str, str, str, bool)
+    update_plugin_title = Signal()
+    editor_focus_changed = Signal()
+    zoom_in = Signal()
+    zoom_out = Signal()
+    zoom_reset = Signal()
+    sig_open_file = Signal(dict)
+    sig_close_file = Signal(str, str)
+    file_saved = Signal(str, str, str)
+    file_renamed_in_data = Signal(str, str, str)
+    opened_files_list_changed = Signal()
+    active_languages_stats = Signal(set)
+    todo_results_changed = Signal()
+    update_code_analysis_actions = Signal()
+    refresh_file_dependent_actions = Signal()
+    refresh_save_all_action = Signal()
+    sig_breakpoints_saved = Signal()
+    text_changed_at = Signal(str, int)
+    current_file_changed = Signal(str, int)
+    plugin_load = Signal((str,), ())
+    edit_goto = Signal(str, int, str)
+    sig_split_vertically = Signal()
+    sig_split_horizontally = Signal()
+    sig_new_file = Signal((str,), ())
+    sig_save_as = Signal()
+    sig_prev_edit_pos = Signal()
+    sig_prev_cursor = Signal()
+    sig_next_cursor = Signal()
+    sig_prev_warning = Signal()
+    sig_next_warning = Signal()
+    sig_go_to_definition = Signal(str, int, int)
+    perform_lsp_request = Signal(str, str, dict)
+    sig_option_changed = Signal(str, object)  # config option needs changing
+    sig_save_bookmark = Signal(int)
+    sig_load_bookmark = Signal(int)
+    sig_save_bookmarks = Signal(str, str)
+
+    def __init__(self, parent, actions):
+        QWidget.__init__(self, parent)
+
+        self.setAttribute(Qt.WA_DeleteOnClose)
+
+        self.threadmanager = ThreadManager(self)
+        self.new_window = False
+        self.horsplit_action = None
+        self.versplit_action = None
+        self.close_action = None
+        self.__get_split_actions()
+
+        layout = QVBoxLayout()
+        layout.setContentsMargins(0, 0, 0, 0)
+        self.setLayout(layout)
+
+        self.menu = None
+        self.fileswitcher_dlg = None
+#        self.filelist_btn = None
+#        self.previous_btn = None
+#        self.next_btn = None
+        self.tabs = None
+        self.tabs_switcher = None
+
+        self.stack_history = StackHistory(self)
+
+        self.setup_editorstack(parent, layout)
+
+        self.find_widget = None
+
+        self.data = []
+        fileswitcher_action = create_action(self, _("File switcher..."),
+                icon=ima.icon('filelist'),
+                triggered=self.open_fileswitcher_dlg)
+        symbolfinder_action = create_action(self,
+                _("Find symbols in file..."),
+                icon=ima.icon('symbol_find'),
+                triggered=self.open_symbolfinder_dlg)
+        copy_to_cb_action = create_action(self, _("Copy path to clipboard"),
+                icon=ima.icon('editcopy'),
+                triggered=lambda:
+                QApplication.clipboard().setText(self.get_current_filename()))
+        close_right = create_action(self, _("Close all to the right"),
+                                    triggered=self.close_all_right)
+        close_all_but_this = create_action(self, _("Close all but this"),
+                                           triggered=self.close_all_but_this)
+
+        sort_tabs = create_action(self, _("Sort tabs alphabetically"),
+                                  triggered=self.sort_file_tabs_alphabetically)
+
+        if sys.platform == 'darwin':
+           text=_("Show in Finder")
+        else:
+           text= _("Show in external file explorer")
+        external_fileexp_action = create_action(self, text,
+                                triggered=self.show_in_external_file_explorer)
+
+        self.menu_actions = actions + [external_fileexp_action,
+                                       None, fileswitcher_action,
+                                       symbolfinder_action,
+                                       copy_to_cb_action, None, close_right,
+                                       close_all_but_this, sort_tabs]
+        self.outlineexplorer = None
+        self.help = None
+        self.unregister_callback = None
+        self.is_closable = False
+        self.new_action = None
+        self.open_action = None
+        self.save_action = None
+        self.revert_action = None
+        self.tempfile_path = None
+        self.title = _("Editor")
+        self.todolist_enabled = True
+        self.is_analysis_done = False
+        self.linenumbers_enabled = True
+        self.blanks_enabled = False
+        self.scrollpastend_enabled = False
+        self.edgeline_enabled = True
+        self.edgeline_columns = (79,)
+        self.close_parentheses_enabled = True
+        self.close_quotes_enabled = True
+        self.add_colons_enabled = True
+        self.auto_unindent_enabled = True
+        self.indent_chars = " "*4
+        self.tab_stop_width_spaces = 4
+        self.show_class_func_dropdown = False
+        self.help_enabled = False
+        self.default_font = None
+        self.wrap_enabled = False
+        self.tabmode_enabled = False
+        self.intelligent_backspace_enabled = True
+        self.highlight_current_line_enabled = False
+        self.highlight_current_cell_enabled = False
+        self.occurrence_highlighting_enabled = True
+        self.occurrence_highlighting_timeout=1500
+        self.checkeolchars_enabled = True
+        self.always_remove_trailing_spaces = False
+        self.convert_eol_on_save = False
+        self.convert_eol_on_save_to = 'LF'
+        self.focus_to_editor = True
+        self.run_cell_copy = False
+        self.create_new_file_if_empty = True
+        self.indent_guides = False
+        self.hover_hints = True
+        ccs = 'Spyder'
+        if ccs not in syntaxhighlighters.COLOR_SCHEME_NAMES:
+            ccs = syntaxhighlighters.COLOR_SCHEME_NAMES[0]
+        self.color_scheme = ccs
+        self.__file_status_flag = False
+
+        # Real-time code analysis
+        self.analysis_timer = QTimer(self)
+        self.analysis_timer.setSingleShot(True)
+        self.analysis_timer.setInterval(1000)
+        self.analysis_timer.timeout.connect(self.analyze_script)
+
+        # Update filename label
+        self.editor_focus_changed.connect(self.update_fname_label)
+
+        # Accepting drops
+        self.setAcceptDrops(True)
+
+        # Local shortcuts
+        self.shortcuts = self.create_shortcuts()
+
+        #For opening last closed tabs
+        self.last_closed_files = []
+
+        # Reference to save msgbox and avoid memory to be freed.
+        self.msgbox = None
+
+        # File types and filters used by the Save As dialog
+        self.edit_filetypes = None
+        self.edit_filters = None
+
+        # For testing
+        self.save_dialog_on_tests = not running_under_pytest()
+
+        # Autusave component
+        self.autosave = AutosaveForStack(self)
+
+    @Slot()
+    def show_in_external_file_explorer(self, fnames=None):
+        """Show file in external file explorer"""
+        if fnames is None:
+            fnames = self.get_current_filename()
+        show_in_external_file_explorer(fnames)
+
+    def create_shortcuts(self):
+        """Create local shortcuts"""
+        # --- Configurable shortcuts
+        inspect = config_shortcut(self.inspect_current_object, context='Editor',
+                                  name='Inspect current object', parent=self)
+        # TODO: Cleaner way to do this?
+        app = QCoreApplication.instance()
+        set_breakpoint = config_shortcut(self.set_or_clear_breakpoint,
+                                         context='Editor', name='Breakpoint',
+                                         parent=self)
+        set_cond_breakpoint = config_shortcut(
+                                    self.set_or_edit_conditional_breakpoint,
+                                    context='Editor',
+                                    name='Conditional breakpoint',
+                                    parent=self)
+        gotoline = config_shortcut(self.go_to_line, context='Editor',
+                                   name='Go to line', parent=self)
+        tab = config_shortcut(lambda: self.tab_navigation_mru(forward=False),
+                              context='Editor',
+                              name='Go to previous file', parent=self)
+        tabshift = config_shortcut(self.tab_navigation_mru, context='Editor',
+                                   name='Go to next file', parent=self)
+        prevtab = config_shortcut(lambda: self.tabs.tab_navigate(-1),
+                                  context='Editor',
+                                  name='Cycle to previous file', parent=self)
+        nexttab = config_shortcut(lambda: self.tabs.tab_navigate(1),
+                                  context='Editor',
+                                  name='Cycle to next file', parent=self)
+        run_selection = config_shortcut(self.run_selection, context='Editor',
+                                        name='Run selection', parent=self)
+        new_file = config_shortcut(lambda : self.sig_new_file[()].emit(),
+                                   context='Editor', name='New file',
+                                   parent=self)
+        open_file = config_shortcut(lambda : self.plugin_load[()].emit(),
+                                    context='Editor', name='Open file',
+                                    parent=self)
+        save_file = config_shortcut(self.save, context='Editor',
+                                    name='Save file', parent=self)
+        save_all = config_shortcut(self.save_all, context='Editor',
+                                   name='Save all', parent=self)
+        save_as = config_shortcut(lambda : self.sig_save_as.emit(),
+                                  context='Editor', name='Save As',
+                                  parent=self)
+        close_all = config_shortcut(self.close_all_files, context='Editor',
+                                    name='Close all', parent=self)
+        prev_edit_pos = config_shortcut(lambda : self.sig_prev_edit_pos.emit(),
+                                        context="Editor",
+                                        name="Last edit location",
+                                        parent=self)
+        prev_cursor = config_shortcut(lambda : self.sig_prev_cursor.emit(),
+                                      context="Editor",
+                                      name="Previous cursor position",
+                                      parent=self)
+        next_cursor = config_shortcut(lambda : self.sig_next_cursor.emit(),
+                                      context="Editor",
+                                      name="Next cursor position",
+                                      parent=self)
+        zoom_in_1 = config_shortcut(lambda : self.zoom_in.emit(),
+                                      context="Editor",
+                                      name="zoom in 1",
+                                      parent=self)
+        zoom_in_2 = config_shortcut(lambda : self.zoom_in.emit(),
+                                      context="Editor",
+                                      name="zoom in 2",
+                                      parent=self)
+        zoom_out = config_shortcut(lambda : self.zoom_out.emit(),
+                                      context="Editor",
+                                      name="zoom out",
+                                      parent=self)
+        zoom_reset = config_shortcut(lambda: self.zoom_reset.emit(),
+                                      context="Editor",
+                                      name="zoom reset",
+                                      parent=self)
+        close_file_1 = config_shortcut(self.close_file,
+                                      context="Editor",
+                                      name="close file 1",
+                                      parent=self)
+        close_file_2 = config_shortcut(self.close_file,
+                                      context="Editor",
+                                      name="close file 2",
+                                      parent=self)
+        run_cell = config_shortcut(self.run_cell,
+                                      context="Editor",
+                                      name="run cell",
+                                      parent=self)
+        run_cell_and_advance = config_shortcut(self.run_cell_and_advance,
+                                      context="Editor",
+                                      name="run cell and advance",
+                                      parent=self)
+        go_to_next_cell = config_shortcut(self.advance_cell,
+                                          context="Editor",
+                                          name="go to next cell",
+                                          parent=self)
+        go_to_previous_cell = config_shortcut(lambda: self.advance_cell(reverse=True),
+                                              context="Editor",
+                                              name="go to previous cell",
+                                              parent=self)
+        re_run_last_cell = config_shortcut(self.re_run_last_cell,
+                                      context="Editor",
+                                      name="re-run last cell",
+                                      parent=self)
+        prev_warning = config_shortcut(lambda: self.sig_prev_warning.emit(),
+                                       context="Editor",
+                                       name="Previous warning",
+                                       parent=self)
+        next_warning = config_shortcut(lambda: self.sig_next_warning.emit(),
+                                       context="Editor",
+                                       name="Next warning",
+                                       parent=self)
+        split_vertically = config_shortcut(lambda: self.sig_split_vertically.emit(),
+                                           context="Editor",
+                                           name="split vertically",
+                                           parent=self)
+        split_horizontally = config_shortcut(lambda: self.sig_split_horizontally.emit(),
+                                             context="Editor",
+                                             name="split horizontally",
+                                             parent=self)
+        close_split = config_shortcut(self.close_split,
+                                      context="Editor",
+                                      name="close split panel",
+                                      parent=self)
+
+        # Return configurable ones
+        return [inspect, set_breakpoint, set_cond_breakpoint, gotoline, tab,
+                tabshift, run_selection, new_file, open_file, save_file,
+                save_all, save_as, close_all, prev_edit_pos, prev_cursor,
+                next_cursor, zoom_in_1, zoom_in_2, zoom_out, zoom_reset,
+                close_file_1, close_file_2, run_cell, run_cell_and_advance,
+                go_to_next_cell, go_to_previous_cell, re_run_last_cell,
+                prev_warning, next_warning, split_vertically,
+                split_horizontally, close_split,
+                prevtab, nexttab]
+
+    def get_shortcut_data(self):
+        """
+        Returns shortcut data, a list of tuples (shortcut, text, default)
+        shortcut (QShortcut or QAction instance)
+        text (string): action/shortcut description
+        default (string): default key sequence
+        """
+        return [sc.data for sc in self.shortcuts]
+
+    def setup_editorstack(self, parent, layout):
+        """Setup editorstack's layout"""
+        layout.setSpacing(1)
+
+        self.fname_label = QLabel()
+        self.fname_label.setStyleSheet(
+            "QLabel {margin: 0px; padding: 3px;}")
+        layout.addWidget(self.fname_label)
+
+        menu_btn = create_toolbutton(self, icon=ima.icon('tooloptions'),
+                                     tip=_('Options'))
+        # Don't show menu arrow and remove padding
+        if is_dark_interface():
+            menu_btn.setStyleSheet(
+                ("QToolButton::menu-indicator{image: none;}\n"
+                 "QToolButton{margin: 1px; padding: 3px;}"))
+        else:
+            menu_btn.setStyleSheet(
+                "QToolButton::menu-indicator{image: none;}")
+        self.menu = QMenu(self)
+        menu_btn.setMenu(self.menu)
+        menu_btn.setPopupMode(menu_btn.InstantPopup)
+        self.menu.aboutToShow.connect(self.__setup_menu)
+
+        corner_widgets = {Qt.TopRightCorner: [menu_btn]}
+        self.tabs = BaseTabs(self, menu=self.menu, menu_use_tooltips=True,
+                             corner_widgets=corner_widgets)
+        self.tabs.tabBar().setObjectName('plugin-tab')
+        self.tabs.set_close_function(self.close_file)
+        self.tabs.tabBar().tabMoved.connect(self.move_editorstack_data)
+        self.tabs.setMovable(True)
+
+        self.stack_history.refresh()
+
+        if hasattr(self.tabs, 'setDocumentMode') \
+           and not sys.platform == 'darwin':
+            # Don't set document mode to true on OSX because it generates
+            # a crash when the editor is detached from the main window
+            # Fixes Issue 561
+            self.tabs.setDocumentMode(True)
+        self.tabs.currentChanged.connect(self.current_changed)
+
+        if sys.platform == 'darwin':
+            tab_container = QWidget()
+            tab_container.setObjectName('tab-container')
+            tab_layout = QHBoxLayout(tab_container)
+            tab_layout.setContentsMargins(0, 0, 0, 0)
+            tab_layout.addWidget(self.tabs)
+            layout.addWidget(tab_container)
+        else:
+            layout.addWidget(self.tabs)
+
+    @Slot()
+    def update_fname_label(self):
+        """Upadte file name label."""
+        filename = to_text_string(self.get_current_filename())
+        if len(filename) > 100:
+            shorten_filename = u'...' + filename[-100:]
+        else:
+            shorten_filename = filename
+        self.fname_label.setText(shorten_filename)
+
+    def add_corner_widgets_to_tabbar(self, widgets):
+        self.tabs.add_corner_widgets(widgets)
+
+    @Slot()
+    def close_split(self):
+        """Closes the editorstack if it is not the last one opened."""
+        if self.is_closable:
+            self.close()
+
+    def closeEvent(self, event):
+        """Overrides QWidget closeEvent()."""
+        self.threadmanager.close_all_threads()
+        self.analysis_timer.timeout.disconnect(self.analyze_script)
+
+        # Remove editor references from the outline explorer settings
+        if self.outlineexplorer is not None:
+            for finfo in self.data:
+                self.outlineexplorer.remove_editor(finfo.editor.oe_proxy)
+
+        QWidget.closeEvent(self, event)
+
+    def clone_editor_from(self, other_finfo, set_current):
+        fname = other_finfo.filename
+        enc = other_finfo.encoding
+        new = other_finfo.newly_created
+        finfo = self.create_new_editor(fname, enc, "",
+                                       set_current=set_current, new=new,
+                                       cloned_from=other_finfo.editor)
+        finfo.set_todo_results(other_finfo.todo_results)
+        return finfo.editor
+
+    def clone_from(self, other):
+        """Clone EditorStack from other instance"""
+        for other_finfo in other.data:
+            self.clone_editor_from(other_finfo, set_current=True)
+        self.set_stack_index(other.get_stack_index())
+
+    @Slot()
+    def open_fileswitcher_dlg(self):
+        """Open file list management dialog box"""
+        if not self.tabs.count():
+            return
+        if self.fileswitcher_dlg is not None and \
+          self.fileswitcher_dlg.is_visible:
+            self.fileswitcher_dlg.hide()
+            self.fileswitcher_dlg.is_visible = False
+            return
+        self.fileswitcher_dlg = FileSwitcher(self, self, self.tabs, self.data,
+                                             ima.icon('TextFileIcon'))
+        self.fileswitcher_dlg.sig_goto_file.connect(self.set_stack_index)
+        self.fileswitcher_dlg.show()
+        self.fileswitcher_dlg.is_visible = True
+
+    @Slot()
+    def open_symbolfinder_dlg(self):
+        self.open_fileswitcher_dlg()
+        self.fileswitcher_dlg.set_search_text('@')
+
+    def get_current_tab_manager(self):
+        """Get the widget with the TabWidget attribute."""
+        return self
+
+    def go_to_line(self, line=None):
+        """Go to line dialog"""
+        if line is not None:
+            # When this method is called from the flileswitcher, a line
+            # number is specified, so there is no need for the dialog.
+            self.get_current_editor().go_to_line(line)
+        else:
+            if self.data:
+                self.get_current_editor().exec_gotolinedialog()
+
+    def set_or_clear_breakpoint(self):
+        """Set/clear breakpoint"""
+        if self.data:
+            editor = self.get_current_editor()
+            editor.debugger.toogle_breakpoint()
+
+    def set_or_edit_conditional_breakpoint(self):
+        """Set conditional breakpoint"""
+        if self.data:
+            editor = self.get_current_editor()
+            editor.debugger.toogle_breakpoint(edit_condition=True)
+
+    def set_bookmark(self, slot_num):
+        """Bookmark current position to given slot."""
+        if self.data:
+            editor = self.get_current_editor()
+            editor.add_bookmark(slot_num)
+
+    def inspect_current_object(self, pos=None):
+        """Inspect current object in the Help plugin"""
+        editor = self.get_current_editor()
+        editor.sig_display_object_info.connect(self.display_help)
+        cursor = editor.get_last_hover_cursor()
+        line, col = editor.get_cursor_line_column(cursor)
+        editor.request_hover(line, col, show_hint=False)
+
+    @Slot(str)
+    def display_help(self, help_text):
+        editor = self.get_current_editor()
+
+        if editor.get_last_hover_cursor():
+            name = editor.get_last_hover_word()
+        else:
+            name = editor.get_current_word()
+
+        self.help.switch_to_editor_source()
+        editor.sig_display_object_info.disconnect(self.display_help)
+        self.send_to_help(name, help_text, force=True)
+
+    #------ Editor Widget Settings
+    def set_closable(self, state):
+        """Parent widget must handle the closable state"""
+        self.is_closable = state
+
+    def set_io_actions(self, new_action, open_action,
+                       save_action, revert_action):
+        self.new_action = new_action
+        self.open_action = open_action
+        self.save_action = save_action
+        self.revert_action = revert_action
+
+    def set_find_widget(self, find_widget):
+        self.find_widget = find_widget
+
+    def set_outlineexplorer(self, outlineexplorer):
+        self.outlineexplorer = outlineexplorer
+        self.outlineexplorer.is_visible.connect(self._refresh_outlineexplorer)
+
+    def initialize_outlineexplorer(self):
+        """This method is called separately from 'set_oulineexplorer' to avoid
+        doing unnecessary updates when there are multiple editor windows"""
+        for index in range(self.get_stack_count()):
+            if index != self.get_stack_index():
+                self._refresh_outlineexplorer(index=index)
+
+    def add_outlineexplorer_button(self, editor_plugin):
+        oe_btn = create_toolbutton(editor_plugin)
+        oe_btn.setDefaultAction(self.outlineexplorer.visibility_action)
+        self.add_corner_widgets_to_tabbar([5, oe_btn])
+
+    def set_help(self, help_plugin):
+        self.help = help_plugin
+
+    def set_tempfile_path(self, path):
+        self.tempfile_path = path
+
+    def set_title(self, text):
+        self.title = text
+
+    def set_classfunc_dropdown_visible(self, state):
+        self.show_class_func_dropdown = state
+        if self.data:
+            for finfo in self.data:
+                if finfo.editor.is_python_like():
+                    finfo.editor.classfuncdropdown.setVisible(state)
+
+    def __update_editor_margins(self, editor):
+        editor.linenumberarea.setup_margins(linenumbers=self.linenumbers_enabled,
+                             markers=self.has_markers())
+
+    def __codeanalysis_settings_changed(self, current_finfo):
+        if self.data:
+            for finfo in self.data:
+                self.__update_editor_margins(finfo.editor)
+
+    def has_markers(self):
+        """Return True if this editorstack has a marker margin for TODOs or
+        code analysis"""
+        return self.todolist_enabled
+
+    def set_todolist_enabled(self, state, current_finfo=None):
+        # CONF.get(self.CONF_SECTION, 'todo_list')
+        self.todolist_enabled = state
+        if self.data:
+            for finfo in self.data:
+                self.__update_editor_margins(finfo.editor)
+                finfo.cleanup_todo_results()
+                if state and current_finfo is not None:
+                    if current_finfo is not finfo:
+                        finfo.run_todo_finder()
+
+    def set_linenumbers_enabled(self, state, current_finfo=None):
+        # CONF.get(self.CONF_SECTION, 'line_numbers')
+        self.linenumbers_enabled = state
+        if self.data:
+            for finfo in self.data:
+                self.__update_editor_margins(finfo.editor)
+
+    def set_blanks_enabled(self, state):
+        self.blanks_enabled = state
+        if self.data:
+            for finfo in self.data:
+                finfo.editor.set_blanks_enabled(state)
+
+    def set_scrollpastend_enabled(self, state):
+        self.scrollpastend_enabled = state
+        if self.data:
+            for finfo in self.data:
+                finfo.editor.set_scrollpastend_enabled(state)
+
+    def set_edgeline_enabled(self, state):
+        # CONF.get(self.CONF_SECTION, 'edge_line')
+        self.edgeline_enabled = state
+        if self.data:
+            for finfo in self.data:
+                finfo.editor.edge_line.set_enabled(state)
+
+    def set_edgeline_columns(self, columns):
+        # CONF.get(self.CONF_SECTION, 'edge_line_column')
+        self.edgeline_columns = columns
+        if self.data:
+            for finfo in self.data:
+                finfo.editor.edge_line.set_columns(columns)
+
+    def set_indent_guides(self, state):
+        self.indent_guides = state
+        if self.data:
+            for finfo in self.data:
+                finfo.editor.indent_guides.set_enabled(state)
+
+    def set_close_parentheses_enabled(self, state):
+        # CONF.get(self.CONF_SECTION, 'close_parentheses')
+        self.close_parentheses_enabled = state
+        if self.data:
+            for finfo in self.data:
+                finfo.editor.set_close_parentheses_enabled(state)
+
+    def set_close_quotes_enabled(self, state):
+        # CONF.get(self.CONF_SECTION, 'close_quotes')
+        self.close_quotes_enabled = state
+        if self.data:
+            for finfo in self.data:
+                finfo.editor.set_close_quotes_enabled(state)
+
+    def set_add_colons_enabled(self, state):
+        # CONF.get(self.CONF_SECTION, 'add_colons')
+        self.add_colons_enabled = state
+        if self.data:
+            for finfo in self.data:
+                finfo.editor.set_add_colons_enabled(state)
+
+    def set_auto_unindent_enabled(self, state):
+        # CONF.get(self.CONF_SECTION, 'auto_unindent')
+        self.auto_unindent_enabled = state
+        if self.data:
+            for finfo in self.data:
+                finfo.editor.set_auto_unindent_enabled(state)
+
+    def set_indent_chars(self, indent_chars):
+        # CONF.get(self.CONF_SECTION, 'indent_chars')
+        indent_chars = indent_chars[1:-1] # removing the leading/ending '*'
+        self.indent_chars = indent_chars
+        if self.data:
+            for finfo in self.data:
+                finfo.editor.set_indent_chars(indent_chars)
+
+    def set_tab_stop_width_spaces(self, tab_stop_width_spaces):
+        # CONF.get(self.CONF_SECTION, 'tab_stop_width')
+        self.tab_stop_width_spaces = tab_stop_width_spaces
+        if self.data:
+            for finfo in self.data:
+                finfo.editor.tab_stop_width_spaces = tab_stop_width_spaces
+                finfo.editor.update_tab_stop_width_spaces()
+
+    def set_help_enabled(self, state):
+        self.help_enabled = state
+
+    def set_default_font(self, font, color_scheme=None):
+        self.default_font = font
+        if color_scheme is not None:
+            self.color_scheme = color_scheme
+        if self.data:
+            for finfo in self.data:
+                finfo.editor.set_font(font, color_scheme)
+
+    def set_color_scheme(self, color_scheme):
+        self.color_scheme = color_scheme
+        if self.data:
+            for finfo in self.data:
+                finfo.editor.set_color_scheme(color_scheme)
+
+    def set_wrap_enabled(self, state):
+        # CONF.get(self.CONF_SECTION, 'wrap')
+        self.wrap_enabled = state
+        if self.data:
+            for finfo in self.data:
+                finfo.editor.toggle_wrap_mode(state)
+
+    def set_tabmode_enabled(self, state):
+        # CONF.get(self.CONF_SECTION, 'tab_always_indent')
+        self.tabmode_enabled = state
+        if self.data:
+            for finfo in self.data:
+                finfo.editor.set_tab_mode(state)
+
+    def set_intelligent_backspace_enabled(self, state):
+        # CONF.get(self.CONF_SECTION, 'intelligent_backspace')
+        self.intelligent_backspace_enabled = state
+        if self.data:
+            for finfo in self.data:
+                finfo.editor.toggle_intelligent_backspace(state)
+
+    def set_occurrence_highlighting_enabled(self, state):
+        # CONF.get(self.CONF_SECTION, 'occurrence_highlighting')
+        self.occurrence_highlighting_enabled = state
+        if self.data:
+            for finfo in self.data:
+                finfo.editor.set_occurrence_highlighting(state)
+
+    def set_occurrence_highlighting_timeout(self, timeout):
+        # CONF.get(self.CONF_SECTION, 'occurrence_highlighting/timeout')
+        self.occurrence_highlighting_timeout = timeout
+        if self.data:
+            for finfo in self.data:
+                finfo.editor.set_occurrence_timeout(timeout)
+
+    def set_highlight_current_line_enabled(self, state):
+        self.highlight_current_line_enabled = state
+        if self.data:
+            for finfo in self.data:
+                finfo.editor.set_highlight_current_line(state)
+
+    def set_highlight_current_cell_enabled(self, state):
+        self.highlight_current_cell_enabled = state
+        if self.data:
+            for finfo in self.data:
+                finfo.editor.set_highlight_current_cell(state)
+
+    def set_checkeolchars_enabled(self, state):
+        # CONF.get(self.CONF_SECTION, 'check_eol_chars')
+        self.checkeolchars_enabled = state
+
+    def set_always_remove_trailing_spaces(self, state):
+        # CONF.get(self.CONF_SECTION, 'always_remove_trailing_spaces')
+        self.always_remove_trailing_spaces = state
+
+    def set_convert_eol_on_save(self, state):
+        """If `state` is `True`, saving files will convert line endings."""
+        # CONF.get(self.CONF_SECTION, 'convert_eol_on_save')
+        self.convert_eol_on_save = state
+
+    def set_convert_eol_on_save_to(self, state):
+        """`state` can be one of ('LF', 'CRLF', 'CR')"""
+        # CONF.get(self.CONF_SECTION, 'convert_eol_on_save_to')
+        self.convert_eol_on_save_to = state
+
+    def set_focus_to_editor(self, state):
+        self.focus_to_editor = state
+
+    def set_run_cell_copy(self, state):
+        """If `state` is ``True``, code cells will be copied to the console."""
+        self.run_cell_copy = state
+
+    #------ Stacked widget management
+    def get_stack_index(self):
+        return self.tabs.currentIndex()
+
+    def get_current_finfo(self):
+        if self.data:
+            return self.data[self.get_stack_index()]
+
+    def get_current_editor(self):
+        return self.tabs.currentWidget()
+
+    def get_stack_count(self):
+        return self.tabs.count()
+
+    def set_stack_index(self, index, instance=None):
+        if instance == self or instance == None:
+            self.tabs.setCurrentIndex(index)
+
+    def set_tabbar_visible(self, state):
+        self.tabs.tabBar().setVisible(state)
+
+    def remove_from_data(self, index):
+        self.tabs.blockSignals(True)
+        self.tabs.removeTab(index)
+        self.data.pop(index)
+        self.tabs.blockSignals(False)
+        self.update_actions()
+
+    def __modified_readonly_title(self, title, is_modified, is_readonly):
+        if is_modified is not None and is_modified:
+            title += "*"
+        if is_readonly is not None and is_readonly:
+            title = "(%s)" % title
+        return title
+
+    def get_tab_text(self, index, is_modified=None, is_readonly=None):
+        """Return tab title."""
+        files_path_list = [finfo.filename for finfo in self.data]
+        fname = self.data[index].filename
+        fname = sourcecode.disambiguate_fname(files_path_list, fname)
+        return self.__modified_readonly_title(fname,
+                                              is_modified, is_readonly)
+
+    def get_tab_tip(self, filename, is_modified=None, is_readonly=None):
+        """Return tab menu title"""
+        text = u"%s — %s"
+        text = self.__modified_readonly_title(text,
+                                              is_modified, is_readonly)
+        if self.tempfile_path is not None\
+           and filename == encoding.to_unicode_from_fs(self.tempfile_path):
+            temp_file_str = to_text_string(_("Temporary file"))
+            return text % (temp_file_str, self.tempfile_path)
+        else:
+            return text % (osp.basename(filename), osp.dirname(filename))
+
+    def add_to_data(self, finfo, set_current, add_where='end'):
+        finfo.editor.oe_proxy = None
+        index = 0 if add_where == 'start' else len(self.data)
+        self.data.insert(index, finfo)
+        index = self.data.index(finfo)
+        editor = finfo.editor
+        self.tabs.insertTab(index, editor, self.get_tab_text(index))
+        self.set_stack_title(index, False)
+        if set_current:
+            self.set_stack_index(index)
+            self.current_changed(index)
+        self.update_actions()
+
+    def __repopulate_stack(self):
+        self.tabs.blockSignals(True)
+        self.tabs.clear()
+        for finfo in self.data:
+            if finfo.newly_created:
+                is_modified = True
+            else:
+                is_modified = None
+            index = self.data.index(finfo)
+            tab_text = self.get_tab_text(index, is_modified)
+            tab_tip = self.get_tab_tip(finfo.filename)
+            index = self.tabs.addTab(finfo.editor, tab_text)
+            self.tabs.setTabToolTip(index, tab_tip)
+        self.tabs.blockSignals(False)
+
+    def rename_in_data(self, original_filename, new_filename):
+        index = self.has_filename(original_filename)
+        if index is None:
+            return
+        finfo = self.data[index]
+        if osp.splitext(finfo.filename)[1] != osp.splitext(new_filename)[1]:
+            # File type has changed!
+            txt = to_text_string(finfo.editor.get_text_with_eol())
+            language = get_file_language(new_filename, txt)
+            finfo.editor.set_language(language)
+        set_new_index = index == self.get_stack_index()
+        current_fname = self.get_current_filename()
+        finfo.filename = new_filename
+        new_index = self.data.index(finfo)
+        self.__repopulate_stack()
+        if set_new_index:
+            self.set_stack_index(new_index)
+        else:
+            # Fixes Issue 1287
+            self.set_current_filename(current_fname)
+        if self.outlineexplorer is not None:
+            self.outlineexplorer.file_renamed(
+                finfo.editor.oe_proxy, finfo.filename)
+        return new_index
+
+    def set_stack_title(self, index, is_modified):
+        finfo = self.data[index]
+        fname = finfo.filename
+        is_modified = (is_modified or finfo.newly_created) and not finfo.default
+        is_readonly = finfo.editor.isReadOnly()
+        tab_text = self.get_tab_text(index, is_modified, is_readonly)
+        tab_tip = self.get_tab_tip(fname, is_modified, is_readonly)
+
+        # Only update tab text if have changed, otherwise an unwanted scrolling
+        # will happen when changing tabs. See Issue #1170.
+        if tab_text != self.tabs.tabText(index):
+            self.tabs.setTabText(index, tab_text)
+        self.tabs.setTabToolTip(index, tab_tip)
+
+
+    #------ Context menu
+    def __setup_menu(self):
+        """Setup tab context menu before showing it"""
+        self.menu.clear()
+        if self.data:
+            actions = self.menu_actions
+        else:
+            actions = (self.new_action, self.open_action)
+            self.setFocus() # --> Editor.__get_focus_editortabwidget
+        add_actions(self.menu, list(actions) + self.__get_split_actions())
+        self.close_action.setEnabled(self.is_closable)
+
+
+    #------ Hor/Ver splitting
+    def __get_split_actions(self):
+        if self.parent() is not None:
+            plugin = self.parent().plugin
+        else:
+            plugin = None
+
+        # New window
+        if plugin is not None:
+            self.new_window_action = create_action(
+                self, _("New window"),
+                icon=ima.icon('newwindow'),
+                tip=_("Create a new editor window"),
+                triggered=plugin.create_new_window)
+
+        # Splitting
+        self.versplit_action = create_action(self, _("Split vertically"),
+                icon=ima.icon('versplit'),
+                tip=_("Split vertically this editor window"),
+                triggered=lambda: self.sig_split_vertically.emit(),
+                shortcut=get_shortcut(context='Editor', name='split vertically'),
+                context=Qt.WidgetShortcut)
+        self.horsplit_action = create_action(self, _("Split horizontally"),
+                icon=ima.icon('horsplit'),
+                tip=_("Split horizontally this editor window"),
+                triggered=lambda: self.sig_split_horizontally.emit(),
+                shortcut=get_shortcut(context='Editor', name='split horizontally'),
+                context=Qt.WidgetShortcut)
+        self.close_action = create_action(self, _("Close this panel"),
+                icon=ima.icon('close_panel'),
+                triggered=self.close_split,
+                shortcut=get_shortcut(context='Editor', name='close split panel'),
+                context=Qt.WidgetShortcut)
+
+        # Regular actions
+        actions = [MENU_SEPARATOR, self.versplit_action,
+                   self.horsplit_action, self.close_action]
+
+        if self.new_window:
+            window = self.window()
+            close_window_action = create_action(
+                self, _("Close window"),
+                icon=ima.icon('close_pane'),
+                triggered=window.close)
+            actions += [MENU_SEPARATOR, self.new_window_action,
+                        close_window_action]
+        elif plugin is not None:
+            if plugin.undocked_window is not None:
+                actions += [MENU_SEPARATOR, plugin.dock_action]
+            else:
+                actions += [MENU_SEPARATOR, self.new_window_action,
+                            plugin.undock_action, plugin.close_plugin_action]
+
+        return actions
+
+    def reset_orientation(self):
+        self.horsplit_action.setEnabled(True)
+        self.versplit_action.setEnabled(True)
+
+    def set_orientation(self, orientation):
+        self.horsplit_action.setEnabled(orientation == Qt.Horizontal)
+        self.versplit_action.setEnabled(orientation == Qt.Vertical)
+
+    def update_actions(self):
+        state = self.get_stack_count() > 0
+        self.horsplit_action.setEnabled(state)
+        self.versplit_action.setEnabled(state)
+
+    # ------ Accessors
+    def get_current_filename(self):
+        if self.data:
+            return self.data[self.get_stack_index()].filename
+
+    def get_filenames(self):
+        """
+        Return a list with the names of all the files currently opened in
+        the editorstack.
+        """
+        return [finfo.filename for finfo in self.data]
+
+    def has_filename(self, filename):
+        """Return the self.data index position for the filename.
+
+        Args:
+            filename: Name of the file to search for in self.data.
+
+        Returns:
+            The self.data index for the filename.  Returns None
+            if the filename is not found in self.data.
+        """
+        fixpath = lambda path: osp.normcase(osp.realpath(path))
+        for index, finfo in enumerate(self.data):
+            if fixpath(filename) == fixpath(finfo.filename):
+                return index
+        return None
+
+    def set_current_filename(self, filename, focus=True):
+        """Set current filename and return the associated editor instance."""
+        index = self.has_filename(filename)
+        if index is not None:
+            if focus:
+                self.set_stack_index(index)
+            editor = self.data[index].editor
+            if focus:
+                editor.setFocus()
+            else:
+                self.stack_history.remove_and_append(index)
+
+            return editor
+
+    def is_file_opened(self, filename=None):
+        """Return if filename is in the editor stack.
+
+        Args:
+            filename: Name of the file to search for.  If filename is None,
+                then checks if any file is open.
+
+        Returns:
+            True: If filename is None and a file is open.
+            False: If filename is None and no files are open.
+            None: If filename is not None and the file isn't found.
+            integer: Index of file name in editor stack.
+        """
+        if filename is None:
+            # Is there any file opened?
+            return len(self.data) > 0
+        else:
+            return self.has_filename(filename)
+
+    def get_index_from_filename(self, filename):
+        """
+        Return the position index of a file in the tab bar of the editorstack
+        from its name.
+        """
+        filenames = [d.filename for d in self.data]
+        return filenames.index(filename)
+
+    @Slot(int, int)
+    def move_editorstack_data(self, start, end):
+        """Reorder editorstack.data so it is synchronized with the tab bar when
+        tabs are moved."""
+        if start < 0 or end < 0:
+            return
+        else:
+            steps = abs(end - start)
+            direction = (end-start) // steps  # +1 for right, -1 for left
+
+        data = self.data
+        self.blockSignals(True)
+
+        for i in range(start, end, direction):
+            data[i], data[i+direction] = data[i+direction], data[i]
+
+        self.blockSignals(False)
+        self.refresh()
+
+
+    #------ Close file, tabwidget...
+    def close_file(self, index=None, force=False):
+        """Close file (index=None -> close current file)
+        Keep current file index unchanged (if current file
+        that is being closed)"""
+        current_index = self.get_stack_index()
+        count = self.get_stack_count()
+
+        if index is None:
+            if count > 0:
+                index = current_index
+            else:
+                self.find_widget.set_editor(None)
+                return
+
+        new_index = None
+        if count > 1:
+            if current_index == index:
+                new_index = self._get_previous_file_index()
+            else:
+                new_index = current_index
+
+        is_ok = force or self.save_if_changed(cancelable=True, index=index)
+        if is_ok:
+            finfo = self.data[index]
+            self.threadmanager.close_threads(finfo)
+            # Removing editor reference from outline explorer settings:
+            if self.outlineexplorer is not None:
+                self.outlineexplorer.remove_editor(finfo.editor.oe_proxy)
+
+            filename = self.data[index].filename
+            self.remove_from_data(index)
+            finfo.editor.notify_close()
+
+            # We pass self object ID as a QString, because otherwise it would
+            # depend on the platform: long for 64bit, int for 32bit. Replacing
+            # by long all the time is not working on some 32bit platforms
+            # (see Issue 1094, Issue 1098)
+            self.sig_close_file.emit(str(id(self)), filename)
+
+            self.opened_files_list_changed.emit()
+            self.update_code_analysis_actions.emit()
+            self._refresh_outlineexplorer()
+            self.refresh_file_dependent_actions.emit()
+            self.update_plugin_title.emit()
+
+            editor = self.get_current_editor()
+            if editor:
+                editor.setFocus()
+
+            if new_index is not None:
+                if index < new_index:
+                    new_index -= 1
+                self.set_stack_index(new_index)
+
+            self.add_last_closed_file(finfo.filename)
+
+        if self.get_stack_count() == 0 and self.create_new_file_if_empty:
+            self.sig_new_file[()].emit()
+            return False
+        self.__modify_stack_title()
+        return is_ok
+
+    def poll_open_file_languages(self):
+        """Get list of current opened files' languages"""
+        languages = []
+        for index in range(self.get_stack_count()):
+            languages.append(
+                self.tabs.widget(index).language.lower())
+        return set(languages)
+
+    def notify_server_ready(self, language, config):
+        """Notify language server availability to code editors."""
+        for index in range(self.get_stack_count()):
+            editor = self.tabs.widget(index)
+            if editor.language.lower() == language:
+                editor.start_lsp_services(config)
+
+    def close_all_files(self):
+        """Close all opened scripts"""
+        while self.close_file():
+            pass
+
+    def close_all_right(self):
+        """ Close all files opened to the right """
+        num = self.get_stack_index()
+        n = self.get_stack_count()
+        for i in range(num, n-1):
+            self.close_file(num+1)
+
+    def close_all_but_this(self):
+        """Close all files but the current one"""
+        self.close_all_right()
+        for i in range(0, self.get_stack_count()-1  ):
+            self.close_file(0)
+
+    def sort_file_tabs_alphabetically(self):
+        """Sort open tabs alphabetically."""
+        while self.sorted() is False:
+            for i in range(0, self.tabs.tabBar().count()):
+                if(self.tabs.tabBar().tabText(i) >
+                        self.tabs.tabBar().tabText(i + 1)):
+                    self.tabs.tabBar().moveTab(i, i + 1)
+
+    def sorted(self):
+        """Utility function for sort_file_tabs_alphabetically()."""
+        for i in range(0, self.tabs.tabBar().count() - 1):
+            if (self.tabs.tabBar().tabText(i) >
+                    self.tabs.tabBar().tabText(i + 1)):
+                return False
+        return True
+
+    def add_last_closed_file(self, fname):
+        """Add to last closed file list."""
+        if fname in self.last_closed_files:
+            self.last_closed_files.remove(fname)
+        self.last_closed_files.insert(0, fname)
+        if len(self.last_closed_files) > 10:
+            self.last_closed_files.pop(-1)
+
+    def get_last_closed_files(self):
+        return self.last_closed_files
+
+    def set_last_closed_files(self, fnames):
+        self.last_closed_files = fnames
+
+    #------ Save
+    def save_if_changed(self, cancelable=False, index=None):
+        """Ask user to save file if modified.
+
+        Args:
+            cancelable: Show Cancel button.
+            index: File to check for modification.
+
+        Returns:
+            False when save() fails or is cancelled.
+            True when save() is successful, there are no modifications,
+                or user selects No or NoToAll.
+
+        This function controls the message box prompt for saving
+        changed files.  The actual save is performed in save() for
+        each index processed. This function also removes autosave files
+        corresponding to files the user chooses not to save.
+        """
+        if index is None:
+            indexes = list(range(self.get_stack_count()))
+        else:
+            indexes = [index]
+        buttons = QMessageBox.Yes | QMessageBox.No
+        if cancelable:
+            buttons |= QMessageBox.Cancel
+        unsaved_nb = 0
+        for index in indexes:
+            if self.data[index].editor.document().isModified():
+                unsaved_nb += 1
+        if not unsaved_nb:
+            # No file to save
+            return True
+        if unsaved_nb > 1:
+            buttons |= QMessageBox.YesToAll | QMessageBox.NoToAll
+        yes_all = no_all = False
+        for index in indexes:
+            self.set_stack_index(index)
+            finfo = self.data[index]
+            if finfo.filename == self.tempfile_path or yes_all:
+                if not self.save(index):
+                    return False
+            elif no_all:
+                self.autosave.remove_autosave_file(finfo)
+            elif (finfo.editor.document().isModified() and
+                  self.save_dialog_on_tests):
+
+                self.msgbox = QMessageBox(
+                        QMessageBox.Question,
+                        self.title,
+                        _("<b>%s</b> has been modified."
+                          "<br>Do you want to save changes?"
+                         ) % osp.basename(finfo.filename),
+                          buttons,
+                          parent=self)
+
+                answer = self.msgbox.exec_()
+                if answer == QMessageBox.Yes:
+                    if not self.save(index):
+                        return False
+                elif answer == QMessageBox.No:
+                    self.autosave.remove_autosave_file(finfo)
+                elif answer == QMessageBox.YesToAll:
+                    if not self.save(index):
+                        return False
+                    yes_all = True
+                elif answer == QMessageBox.NoToAll:
+                    self.autosave.remove_autosave_file(finfo)
+                    no_all = True
+                elif answer == QMessageBox.Cancel:
+                    return False
+        return True
+
+    def _write_to_file(self, fileinfo, filename):
+        """Low-level function for writing text of editor to file.
+
+        Args:
+            fileinfo: FileInfo object associated to editor to be saved
+            filename: str with filename to save to
+
+        This is a low-level function that only saves the text to file in the
+        correct encoding without doing any error handling.
+        """
+        txt = to_text_string(fileinfo.editor.get_text_with_eol())
+        fileinfo.encoding = encoding.write(txt, filename, fileinfo.encoding)
+
+    def save(self, index=None, force=False):
+        """Write text of editor to a file.
+
+        Args:
+            index: self.data index to save.  If None, defaults to
+                currentIndex().
+            force: Force save regardless of file state.
+
+        Returns:
+            True upon successful save or when file doesn't need to be saved.
+            False if save failed.
+
+        If the text isn't modified and it's not newly created, then the save
+        is aborted.  If the file hasn't been saved before, then save_as()
+        is invoked.  Otherwise, the file is written using the file name
+        currently in self.data.  This function doesn't change the file name.
+        """
+        if index is None:
+            # Save the currently edited file
+            if not self.get_stack_count():
+                return
+            index = self.get_stack_index()
+
+        finfo = self.data[index]
+        if not (finfo.editor.document().isModified() or
+                finfo.newly_created) and not force:
+            return True
+        if not osp.isfile(finfo.filename) and not force:
+            # File has not been saved yet
+            return self.save_as(index=index)
+        if self.always_remove_trailing_spaces:
+            self.remove_trailing_spaces(index)
+        if self.convert_eol_on_save:
+            # hack to account for the fact that the config file saves
+            # CR/LF/CRLF while set_os_eol_chars wants the os.name value.
+            osname_lookup = {'LF': 'posix', 'CRLF': 'nt', 'CR': 'mac'}
+            osname = osname_lookup[self.convert_eol_on_save_to]
+            self.set_os_eol_chars(osname=osname)
+        try:
+            self._write_to_file(finfo, finfo.filename)
+            self.autosave.remove_autosave_file(finfo)
+            finfo.newly_created = False
+            self.encoding_changed.emit(finfo.encoding)
+            finfo.lastmodified = QFileInfo(finfo.filename).lastModified()
+
+            # We pass self object ID as a QString, because otherwise it would
+            # depend on the platform: long for 64bit, int for 32bit. Replacing
+            # by long all the time is not working on some 32bit platforms
+            # (see Issue 1094, Issue 1098)
+            # The filename is passed instead of an index in case the tabs
+            # have been rearranged (see issue 5703).
+            self.file_saved.emit(str(id(self)),
+                                 finfo.filename, finfo.filename)
+
+            finfo.editor.document().setModified(False)
+            finfo.editor.document().changed_since_autosave = False
+            self.modification_changed(index=index)
+            self.analyze_script(index)
+
+            #XXX CodeEditor-only: re-scan the whole text to rebuild outline
+            # explorer data from scratch (could be optimized because
+            # rehighlighting text means searching for all syntax coloring
+            # patterns instead of only searching for class/def patterns which
+            # would be sufficient for outline explorer data.
+            finfo.editor.rehighlight()
+
+            self._refresh_outlineexplorer(index)
+
+            finfo.editor.notify_save()
+            return True
+        except EnvironmentError as error:
+            self.msgbox = QMessageBox(
+                    QMessageBox.Critical,
+                    _("Save Error"),
+                    _("<b>Unable to save file '%s'</b>"
+                      "<br><br>Error message:<br>%s"
+                      ) % (osp.basename(finfo.filename),
+                                        str(error)),
+                    parent=self)
+            self.msgbox.exec_()
+            return False
+
+    def file_saved_in_other_editorstack(self, original_filename, filename):
+        """
+        File was just saved in another editorstack, let's synchronize!
+        This avoids file being automatically reloaded.
+
+        The original filename is passed instead of an index in case the tabs
+        on the editor stacks were moved and are now in a different order - see
+        issue 5703.
+        Filename is passed in case file was just saved as another name.
+        """
+        index = self.has_filename(original_filename)
+        if index is None:
+            return
+        finfo = self.data[index]
+        finfo.newly_created = False
+        finfo.filename = to_text_string(filename)
+        finfo.lastmodified = QFileInfo(finfo.filename).lastModified()
+
+    def select_savename(self, original_filename):
+        """Select a name to save a file.
+
+        Args:
+            original_filename: Used in the dialog to display the current file
+                    path and name.
+
+        Returns:
+            Normalized path for the selected file name or None if no name was
+            selected.
+        """
+        if self.edit_filetypes is None:
+            self.edit_filetypes = get_edit_filetypes()
+        if self.edit_filters is None:
+            self.edit_filters = get_edit_filters()
+
+        # Don't use filters on KDE to not make the dialog incredible
+        # slow
+        # Fixes issue 4156
+        if is_kde_desktop() and not is_anaconda():
+            filters = ''
+            selectedfilter = ''
+        else:
+            filters = self.edit_filters
+            selectedfilter = get_filter(self.edit_filetypes,
+                                        osp.splitext(original_filename)[1])
+
+        self.redirect_stdio.emit(False)
+        filename, _selfilter = getsavefilename(self, _("Save file"),
+                                    original_filename,
+                                    filters=filters,
+                                    selectedfilter=selectedfilter,
+                                    options=QFileDialog.HideNameFilterDetails)
+        self.redirect_stdio.emit(True)
+        if filename:
+            return osp.normpath(filename)
+        return None
+
+    def save_as(self, index=None):
+        """Save file as...
+
+        Args:
+            index: self.data index for the file to save.
+
+        Returns:
+            False if no file name was selected or if save() was unsuccessful.
+            True is save() was successful.
+
+        Gets the new file name from select_savename().  If no name is chosen,
+        then the save_as() aborts.  Otherwise, the current stack is checked
+        to see if the selected name already exists and, if so, then the tab
+        with that name is closed.
+
+        The current stack (self.data) and current tabs are updated with the
+        new name and other file info.  The text is written with the new
+        name using save() and the name change is propagated to the other stacks
+        via the file_renamed_in_data signal.
+        """
+        if index is None:
+            # Save the currently edited file
+            index = self.get_stack_index()
+        finfo = self.data[index]
+        # The next line is necessary to avoid checking if the file exists
+        # While running __check_file_status
+        # See issues 3678 and 3026
+        finfo.newly_created = True
+        original_filename = finfo.filename
+        filename = self.select_savename(original_filename)
+        if filename:
+            ao_index = self.has_filename(filename)
+            # Note: ao_index == index --> saving an untitled file
+            if ao_index is not None and ao_index != index:
+                if not self.close_file(ao_index):
+                    return
+                if ao_index < index:
+                    index -= 1
+
+            new_index = self.rename_in_data(original_filename,
+                                            new_filename=filename)
+
+            # We pass self object ID as a QString, because otherwise it would
+            # depend on the platform: long for 64bit, int for 32bit. Replacing
+            # by long all the time is not working on some 32bit platforms
+            # (see Issue 1094, Issue 1098)
+            self.file_renamed_in_data.emit(str(id(self)),
+                                           original_filename, filename)
+
+            ok = self.save(index=new_index, force=True)
+            self.refresh(new_index)
+            self.set_stack_index(new_index)
+            return ok
+        else:
+            return False
+
+    def save_copy_as(self, index=None):
+        """Save copy of file as...
+
+        Args:
+            index: self.data index for the file to save.
+
+        Returns:
+            False if no file name was selected or if save() was unsuccessful.
+            True is save() was successful.
+
+        Gets the new file name from select_savename().  If no name is chosen,
+        then the save_copy_as() aborts.  Otherwise, the current stack is
+        checked to see if the selected name already exists and, if so, then the
+        tab with that name is closed.
+
+        Unlike save_as(), this calls write() directly instead of using save().
+        The current file and tab aren't changed at all.  The copied file is
+        opened in a new tab.
+        """
+        if index is None:
+            # Save the currently edited file
+            index = self.get_stack_index()
+        finfo = self.data[index]
+        original_filename = finfo.filename
+        filename = self.select_savename(original_filename)
+        if filename:
+            ao_index = self.has_filename(filename)
+            # Note: ao_index == index --> saving an untitled file
+            if ao_index is not None and ao_index != index:
+                if not self.close_file(ao_index):
+                    return
+                if ao_index < index:
+                    index -= 1
+            try:
+                self._write_to_file(finfo, filename)
+                # open created copy file
+                self.plugin_load.emit(filename)
+                return True
+            except EnvironmentError as error:
+                self.msgbox = QMessageBox(
+                    QMessageBox.Critical,
+                    _("Save Error"),
+                    _("<b>Unable to save file '%s'</b>"
+                      "<br><br>Error message:<br>%s"
+                      ) % (osp.basename(finfo.filename),
+                                        str(error)),
+                    parent=self)
+                self.msgbox.exec_()
+        else:
+            return False
+
+    def save_all(self):
+        """Save all opened files.
+
+        Iterate through self.data and call save() on any modified files.
+        """
+        for index in range(self.get_stack_count()):
+            if self.data[index].editor.document().isModified():
+                self.save(index)
+
+    #------ Update UI
+    def start_stop_analysis_timer(self):
+        self.is_analysis_done = False
+        self.analysis_timer.stop()
+        self.analysis_timer.start()
+
+    def analyze_script(self, index=None):
+        """Analyze current script for TODOs."""
+        if self.is_analysis_done:
+            return
+        if index is None:
+            index = self.get_stack_index()
+        if self.data:
+            finfo = self.data[index]
+            if self.todolist_enabled:
+                finfo.run_todo_finder()
+        self.is_analysis_done = True
+
+    def set_todo_results(self, filename, todo_results):
+        """Synchronize todo results between editorstacks"""
+        index = self.has_filename(filename)
+        if index is None:
+            return
+        self.data[index].set_todo_results(todo_results)
+
+    def get_todo_results(self):
+        if self.data:
+            return self.data[self.get_stack_index()].todo_results
+
+    def current_changed(self, index):
+        """Stack index has changed"""
+#        count = self.get_stack_count()
+#        for btn in (self.filelist_btn, self.previous_btn, self.next_btn):
+#            btn.setEnabled(count > 1)
+
+        editor = self.get_current_editor()
+        if editor.lsp_ready and not editor.document_opened:
+            editor.document_did_open()
+        if index != -1:
+            editor.setFocus()
+            logger.debug("Set focus to: %s" % editor.filename)
+        else:
+            self.reset_statusbar.emit()
+        self.opened_files_list_changed.emit()
+
+        self.stack_history.refresh()
+        self.stack_history.remove_and_append(index)
+
+        # Needed to avoid an error generated after moving/renaming
+        # files outside Spyder while in debug mode.
+        # See issue 8749.
+        try:
+            logger.debug("Current changed: %d - %s" %
+                         (index, self.data[index].editor.filename))
+        except IndexError:
+            pass
+
+        self.update_plugin_title.emit()
+        if editor is not None:
+            # Needed in order to handle the close of files open in a directory
+            # that has been renamed. See issue 5157
+            try:
+                self.current_file_changed.emit(self.data[index].filename,
+                                               editor.get_position('cursor'))
+            except IndexError:
+                pass
+
+    def _get_previous_file_index(self):
+        """Return the penultimate element of the stack history."""
+        try:
+            return self.stack_history[-2]
+        except IndexError:
+            return None
+
+    def tab_navigation_mru(self, forward=True):
+        """
+        Tab navigation with "most recently used" behaviour.
+
+        It's fired when pressing 'go to previous file' or 'go to next file'
+        shortcuts.
+
+        forward:
+            True: move to next file
+            False: move to previous file
+        """
+        self.tabs_switcher = TabSwitcherWidget(self, self.stack_history,
+                                               self.tabs)
+        self.tabs_switcher.show()
+        self.tabs_switcher.select_row(1 if forward else -1)
+        self.tabs_switcher.setFocus()
+
+    def focus_changed(self):
+        """Editor focus has changed"""
+        fwidget = QApplication.focusWidget()
+        for finfo in self.data:
+            if fwidget is finfo.editor:
+                self.refresh()
+        self.editor_focus_changed.emit()
+
+    def _refresh_outlineexplorer(self, index=None, update=True, clear=False):
+        """Refresh outline explorer panel"""
+        oe = self.outlineexplorer
+        if oe is None:
+            return
+        if index is None:
+            index = self.get_stack_index()
+        if self.data:
+            finfo = self.data[index]
+            oe.setEnabled(True)
+            if finfo.editor.oe_proxy is None:
+                finfo.editor.oe_proxy = OutlineExplorerProxyEditor(
+                    finfo.editor, finfo.filename)
+            oe.set_current_editor(finfo.editor.oe_proxy,
+                                  update=update, clear=clear)
+            if index != self.get_stack_index():
+                # The last file added to the outline explorer is not the
+                # currently focused one in the editor stack. Therefore,
+                # we need to force a refresh of the outline explorer to set
+                # the current editor to the currently focused one in the
+                # editor stack. See PR #8015.
+                self._refresh_outlineexplorer(update=False)
+                return
+        self._sync_outlineexplorer_file_order()
+
+    def _sync_outlineexplorer_file_order(self):
+        """
+        Order the root file items of the outline explorer as in the tabbar
+        of the current EditorStack.
+        """
+        if self.outlineexplorer is not None:
+            self.outlineexplorer.treewidget.set_editor_ids_order(
+                [finfo.editor.get_document_id() for finfo in self.data])
+
+    def __refresh_statusbar(self, index):
+        """Refreshing statusbar widgets"""
+        finfo = self.data[index]
+        self.encoding_changed.emit(finfo.encoding)
+        # Refresh cursor position status:
+        line, index = finfo.editor.get_cursor_line_column()
+        self.sig_editor_cursor_position_changed.emit(line, index)
+
+    def __refresh_readonly(self, index):
+        finfo = self.data[index]
+        read_only = not QFileInfo(finfo.filename).isWritable()
+        if not osp.isfile(finfo.filename):
+            # This is an 'untitledX.py' file (newly created)
+            read_only = False
+        finfo.editor.setReadOnly(read_only)
+        self.readonly_changed.emit(read_only)
+
+    def __check_file_status(self, index):
+        """Check if file has been changed in any way outside Spyder:
+        1. removed, moved or renamed outside Spyder
+        2. modified outside Spyder"""
+        if self.__file_status_flag:
+            # Avoid infinite loop: when the QMessageBox.question pops, it
+            # gets focus and then give it back to the CodeEditor instance,
+            # triggering a refresh cycle which calls this method
+            return
+        self.__file_status_flag = True
+
+        finfo = self.data[index]
+        name = osp.basename(finfo.filename)
+
+        if finfo.newly_created:
+            # File was just created (not yet saved): do nothing
+            # (do not return because of the clean-up at the end of the method)
+            pass
+
+        elif not osp.isfile(finfo.filename):
+            # File doesn't exist (removed, moved or offline):
+            self.msgbox = QMessageBox(
+                    QMessageBox.Warning,
+                    self.title,
+                    _("<b>%s</b> is unavailable "
+                      "(this file may have been removed, moved "
+                      "or renamed outside Spyder)."
+                      "<br>Do you want to close it?") % name,
+                    QMessageBox.Yes | QMessageBox.No,
+                    self)
+            answer = self.msgbox.exec_()
+            if answer == QMessageBox.Yes:
+                self.close_file(index)
+            else:
+                finfo.newly_created = True
+                finfo.editor.document().setModified(True)
+                self.modification_changed(index=index)
+
+        else:
+            # Else, testing if it has been modified elsewhere:
+            lastm = QFileInfo(finfo.filename).lastModified()
+            if to_text_string(lastm.toString()) \
+               != to_text_string(finfo.lastmodified.toString()):
+                if finfo.editor.document().isModified():
+                    self.msgbox = QMessageBox(
+                        QMessageBox.Question,
+                        self.title,
+                        _("<b>%s</b> has been modified outside Spyder."
+                          "<br>Do you want to reload it and lose all "
+                          "your changes?") % name,
+                        QMessageBox.Yes | QMessageBox.No,
+                        self)
+                    answer = self.msgbox.exec_()
+                    if answer == QMessageBox.Yes:
+                        self.reload(index)
+                    else:
+                        finfo.lastmodified = lastm
+                else:
+                    self.reload(index)
+
+        # Finally, resetting temporary flag:
+        self.__file_status_flag = False
+
+    def __modify_stack_title(self):
+        for index, finfo in enumerate(self.data):
+            state = finfo.editor.document().isModified()
+            self.set_stack_title(index, state)
+
+    def refresh(self, index=None):
+        """Refresh tabwidget"""
+        if index is None:
+            index = self.get_stack_index()
+        # Set current editor
+        if self.get_stack_count():
+            index = self.get_stack_index()
+            finfo = self.data[index]
+            editor = finfo.editor
+            editor.setFocus()
+            self._refresh_outlineexplorer(index, update=False)
+            self.update_code_analysis_actions.emit()
+            self.__refresh_statusbar(index)
+            self.__refresh_readonly(index)
+            self.__check_file_status(index)
+            self.__modify_stack_title()
+            self.update_plugin_title.emit()
+        else:
+            editor = None
+        # Update the modification-state-dependent parameters
+        self.modification_changed()
+        # Update FindReplace binding
+        self.find_widget.set_editor(editor, refresh=False)
+
+    def modification_changed(self, state=None, index=None, editor_id=None):
+        """
+        Current editor's modification state has changed
+        --> change tab title depending on new modification state
+        --> enable/disable save/save all actions
+        """
+        if editor_id is not None:
+            for index, _finfo in enumerate(self.data):
+                if id(_finfo.editor) == editor_id:
+                    break
+        # This must be done before refreshing save/save all actions:
+        # (otherwise Save/Save all actions will always be enabled)
+        self.opened_files_list_changed.emit()
+        # --
+        if index is None:
+            index = self.get_stack_index()
+        if index == -1:
+            return
+        finfo = self.data[index]
+        if state is None:
+            state = finfo.editor.document().isModified() or finfo.newly_created
+        self.set_stack_title(index, state)
+        # Toggle save/save all actions state
+        self.save_action.setEnabled(state)
+        self.refresh_save_all_action.emit()
+        # Refreshing eol mode
+        eol_chars = finfo.editor.get_line_separator()
+        self.refresh_eol_chars(eol_chars)
+        self.stack_history.refresh()
+
+    def refresh_eol_chars(self, eol_chars):
+        os_name = sourcecode.get_os_name_from_eol_chars(eol_chars)
+        self.sig_refresh_eol_chars.emit(os_name)
+
+
+    #------ Load, reload
+    def reload(self, index):
+        """Reload file from disk"""
+        finfo = self.data[index]
+        txt, finfo.encoding = encoding.read(finfo.filename)
+        finfo.lastmodified = QFileInfo(finfo.filename).lastModified()
+        position = finfo.editor.get_position('cursor')
+        finfo.editor.set_text(txt)
+        finfo.editor.document().setModified(False)
+        finfo.editor.document().changed_since_autosave = False
+        finfo.editor.set_cursor_position(position)
+
+        #XXX CodeEditor-only: re-scan the whole text to rebuild outline
+        # explorer data from scratch (could be optimized because
+        # rehighlighting text means searching for all syntax coloring
+        # patterns instead of only searching for class/def patterns which
+        # would be sufficient for outline explorer data.
+        finfo.editor.rehighlight()
+
+        self._refresh_outlineexplorer(index)
+
+    def revert(self):
+        """Revert file from disk"""
+        index = self.get_stack_index()
+        finfo = self.data[index]
+        filename = finfo.filename
+        if finfo.editor.document().isModified():
+            self.msgbox = QMessageBox(
+                    QMessageBox.Warning,
+                    self.title,
+                    _("All changes to <b>%s</b> will be lost."
+                      "<br>Do you want to revert file from disk?"
+                      ) % osp.basename(filename),
+                    QMessageBox.Yes | QMessageBox.No,
+                    self)
+            answer = self.msgbox.exec_()
+            if answer != QMessageBox.Yes:
+                return
+        self.reload(index)
+
+    def create_new_editor(self, fname, enc, txt, set_current, new=False,
+                          cloned_from=None, add_where='end'):
+        """
+        Create a new editor instance
+        Returns finfo object (instead of editor as in previous releases)
+        """
+        editor = codeeditor.CodeEditor(self)
+        editor.go_to_definition.connect(
+            lambda fname, line, column: self.sig_go_to_definition.emit(
+                fname, line, column))
+
+        finfo = FileInfo(fname, enc, editor, new, self.threadmanager)
+
+        self.add_to_data(finfo, set_current, add_where)
+        finfo.send_to_help.connect(self.send_to_help)
+        finfo.sig_show_object_info.connect(self.inspect_current_object)
+        finfo.todo_results_changed.connect(
+            lambda: self.todo_results_changed.emit())
+        finfo.edit_goto.connect(lambda fname, lineno, name:
+                                self.edit_goto.emit(fname, lineno, name))
+        finfo.sig_save_bookmarks.connect(lambda s1, s2:
+                                         self.sig_save_bookmarks.emit(s1, s2))
+        editor.sig_run_selection.connect(self.run_selection)
+        editor.sig_run_cell.connect(self.run_cell)
+        editor.sig_run_cell_and_advance.connect(self.run_cell_and_advance)
+        editor.sig_re_run_last_cell.connect(self.re_run_last_cell)
+        editor.sig_new_file.connect(self.sig_new_file.emit)
+        editor.sig_breakpoints_saved.connect(self.sig_breakpoints_saved)
+        editor.sig_process_code_analysis.connect(
+            lambda: self.update_code_analysis_actions.emit())
+        language = get_file_language(fname, txt)
+        editor.setup_editor(
+            linenumbers=self.linenumbers_enabled,
+            show_blanks=self.blanks_enabled,
+            scroll_past_end=self.scrollpastend_enabled,
+            edge_line=self.edgeline_enabled,
+            edge_line_columns=self.edgeline_columns, language=language,
+            markers=self.has_markers(), font=self.default_font,
+            color_scheme=self.color_scheme,
+            wrap=self.wrap_enabled, tab_mode=self.tabmode_enabled,
+            intelligent_backspace=self.intelligent_backspace_enabled,
+            highlight_current_line=self.highlight_current_line_enabled,
+            highlight_current_cell=self.highlight_current_cell_enabled,
+            occurrence_highlighting=self.occurrence_highlighting_enabled,
+            occurrence_timeout=self.occurrence_highlighting_timeout,
+            close_parentheses=self.close_parentheses_enabled,
+            close_quotes=self.close_quotes_enabled,
+            add_colons=self.add_colons_enabled,
+            auto_unindent=self.auto_unindent_enabled,
+            indent_chars=self.indent_chars,
+            tab_stop_width_spaces=self.tab_stop_width_spaces,
+            cloned_from=cloned_from,
+            filename=fname,
+            show_class_func_dropdown=self.show_class_func_dropdown,
+            indent_guides=self.indent_guides,
+        )
+        if cloned_from is None:
+            editor.set_text(txt)
+            editor.document().setModified(False)
+            editor.document().changed_since_autosave = False
+        finfo.text_changed_at.connect(
+            lambda fname, position:
+            self.text_changed_at.emit(fname, position))
+        editor.sig_cursor_position_changed.connect(
+                                           self.editor_cursor_position_changed)
+        editor.textChanged.connect(self.start_stop_analysis_timer)
+        editor.sig_perform_lsp_request.connect(
+            lambda lang, method, params: self.perform_lsp_request.emit(
+                lang, method, params))
+        editor.modificationChanged.connect(
+            lambda state: self.modification_changed(state,
+                editor_id=id(editor)))
+        editor.focus_in.connect(self.focus_changed)
+        editor.zoom_in.connect(lambda: self.zoom_in.emit())
+        editor.zoom_out.connect(lambda: self.zoom_out.emit())
+        editor.zoom_reset.connect(lambda: self.zoom_reset.emit())
+        editor.sig_eol_chars_changed.connect(
+            lambda eol_chars: self.refresh_eol_chars(eol_chars))
+
+        self.find_widget.set_editor(editor)
+
+        self.refresh_file_dependent_actions.emit()
+        self.modification_changed(index=self.data.index(finfo))
+
+        # Needs to reset the highlighting on startup in case the PygmentsSH
+        # is in use
+        editor.run_pygments_highlighter()
+        options = {
+            'language': editor.language,
+            'filename': editor.filename,
+            'codeeditor': editor
+        }
+        self.sig_open_file.emit(options)
+        if self.get_stack_index() == 0:
+            self.current_changed(0)
+
+        return finfo
+
+    def editor_cursor_position_changed(self, line, index):
+        """Cursor position of one of the editor in the stack has changed"""
+        self.sig_editor_cursor_position_changed.emit(line, index)
+
+    def send_to_help(self, name, signature, force=False):
+        """qstr1: obj_text, qstr2: argpspec, qstr3: note, qstr4: doc_text"""
+        if not force and not self.help_enabled:
+            return
+        if self.help is not None \
+          and (force or self.help.dockwidget.isVisible()):
+            signature = to_text_string(signature)
+            signature = unicodedata.normalize("NFKD", signature)
+            parts = signature.split('\n\n')
+            definition = parts[0]
+            documentation = '\n\n'.join(parts[1:])
+            args = ''
+            if '(' in definition:
+                args = definition[definition.find('('):]
+
+            doc = {'obj_text': '', 'name': name,
+                   'argspec': args, 'note': '',
+                   'docstring': documentation}
+            self.help.set_editor_doc(doc, force_refresh=force)
+            editor = self.get_current_editor()
+            editor.setFocus()
+
+    def new(self, filename, encoding, text, default_content=False,
+            empty=False):
+        """
+        Create new filename with *encoding* and *text*
+        """
+        finfo = self.create_new_editor(filename, encoding, text,
+                                       set_current=False, new=True)
+        finfo.editor.set_cursor_position('eof')
+        if not empty:
+            finfo.editor.insert_text(os.linesep)
+        if default_content:
+            finfo.default = True
+            finfo.editor.document().setModified(False)
+        return finfo
+
+    def load(self, filename, set_current=True, add_where='end'):
+        """
+        Load filename, create an editor instance and return it
+        *Warning* This is loading file, creating editor but not executing
+        the source code analysis -- the analysis must be done by the editor
+        plugin (in case multiple editorstack instances are handled)
+        """
+        filename = osp.abspath(to_text_string(filename))
+        self.starting_long_process.emit(_("Loading %s...") % filename)
+        text, enc = encoding.read(filename)
+        finfo = self.create_new_editor(filename, enc, text, set_current,
+                                       add_where=add_where)
+        index = self.data.index(finfo)
+        self._refresh_outlineexplorer(index, update=True)
+        self.ending_long_process.emit("")
+        if self.isVisible() and self.checkeolchars_enabled \
+           and sourcecode.has_mixed_eol_chars(text):
+            name = osp.basename(filename)
+            self.msgbox = QMessageBox(
+                    QMessageBox.Warning,
+                    self.title,
+                    _("<b>%s</b> contains mixed end-of-line "
+                      "characters.<br>Spyder will fix this "
+                      "automatically.") % name,
+                    QMessageBox.Ok,
+                    self)
+            self.msgbox.exec_()
+            self.set_os_eol_chars(index)
+        self.is_analysis_done = False
+        self.analyze_script(index)
+        return finfo
+
+    def set_os_eol_chars(self, index=None, osname=None):
+        """Sets the EOL character(s) based on the operating system.
+
+        If `osname` is None, then the default line endings for the current
+        operating system (`os.name` value) will be used.
+
+        `osname` can be one of:
+            ('posix', 'nt', 'java')
+        """
+        if osname is None:
+            osname = os.name
+        if index is None:
+            index = self.get_stack_index()
+        finfo = self.data[index]
+        eol_chars = sourcecode.get_eol_chars_from_os_name(osname)
+        finfo.editor.set_eol_chars(eol_chars)
+        finfo.editor.document().setModified(True)
+
+    def remove_trailing_spaces(self, index=None):
+        """Remove trailing spaces"""
+        if index is None:
+            index = self.get_stack_index()
+        finfo = self.data[index]
+        finfo.editor.remove_trailing_spaces()
+
+    def fix_indentation(self, index=None):
+        """Replace tab characters by spaces"""
+        if index is None:
+            index = self.get_stack_index()
+        finfo = self.data[index]
+        finfo.editor.fix_indentation()
+
+    #------ Run
+    def run_selection(self):
+        """
+        Run selected text or current line in console.
+
+        If some text is selected, then execute that text in console.
+
+        If no text is selected, then execute current line, unless current line
+        is empty. Then, advance cursor to next line. If cursor is on last line
+        and that line is not empty, then add a new blank line and move the
+        cursor there. If cursor is on last line and that line is empty, then do
+        not move cursor.
+        """
+        text = self.get_current_editor().get_selection_as_executable_code()
+        if text:
+            self.exec_in_extconsole.emit(text.rstrip(), self.focus_to_editor)
+            return
+        editor = self.get_current_editor()
+        line = editor.get_current_line()
+        text = line.lstrip()
+        if text:
+            self.exec_in_extconsole.emit(text, self.focus_to_editor)
+        if editor.is_cursor_on_last_line() and text:
+            editor.append(editor.get_line_separator())
+        editor.move_cursor_to_next('line', 'down')
+
+    def run_cell(self):
+        """Run current cell."""
+        text, line = self.get_current_editor().get_cell_as_executable_code()
+        self._run_cell_text(text, line)
+
+    def run_cell_and_advance(self):
+        """Run current cell and advance to the next one"""
+        self.run_cell()
+        self.advance_cell()
+
+    def advance_cell(self, reverse=False):
+        """Advance to the next cell.
+
+        reverse = True --> go to previous cell.
+        """
+        if not reverse:
+            move_func = self.get_current_editor().go_to_next_cell
+        else:
+            move_func = self.get_current_editor().go_to_previous_cell
+
+        if self.focus_to_editor:
+            move_func()
+        else:
+            term = QApplication.focusWidget()
+            move_func()
+            term.setFocus()
+            term = QApplication.focusWidget()
+            move_func()
+            term.setFocus()
+
+    def re_run_last_cell(self):
+        """Run the previous cell again."""
+        text, line = (self.get_current_editor()
+                      .get_last_cell_as_executable_code())
+        self._run_cell_text(text, line)
+
+    def _run_cell_text(self, text, line):
+        """Run cell code in the console.
+
+        Cell code is run in the console by copying it to the console if
+        `self.run_cell_copy` is ``True`` otherwise by using the `run_cell`
+        function.
+
+        Parameters
+        ----------
+        text : str
+            The code in the cell as a string.
+        line : int
+            The starting line number of the cell in the file.
+        """
+        finfo = self.get_current_finfo()
+        editor = self.get_current_editor()
+        oe_data = editor.highlighter.get_outlineexplorer_data()
+        try:
+            cell_name = oe_data.get(line-1).def_name
+        except AttributeError:
+            cell_name = ''
+        if finfo.editor.is_python() and text:
+            self.run_cell_in_ipyclient.emit(text, cell_name,
+                                            finfo.filename,
+                                            self.run_cell_copy)
+        editor.setFocus()
+
+    #------ Drag and drop
+    def dragEnterEvent(self, event):
+        """Reimplement Qt method
+        Inform Qt about the types of data that the widget accepts"""
+        source = event.mimeData()
+        # The second check is necessary on Windows, where source.hasUrls()
+        # can return True but source.urls() is []
+        # The third check is needed since a file could be dropped from
+        # compressed files. In Windows mimedata2url(source) returns None
+        # Fixes issue 5218
+        if source.hasUrls() and source.urls() and mimedata2url(source):
+            all_urls = mimedata2url(source)
+            text = [encoding.is_text_file(url) for url in all_urls]
+            if any(text):
+                event.acceptProposedAction()
+            else:
+                event.ignore()
+        elif source.hasText():
+            event.acceptProposedAction()
+        elif os.name == 'nt':
+            # This covers cases like dragging from compressed files,
+            # which can be opened by the Editor if they are plain
+            # text, but doesn't come with url info.
+            # Fixes Issue 2032
+            event.acceptProposedAction()
+        else:
+            event.ignore()
+
+    def dropEvent(self, event):
+        """Reimplement Qt method
+        Unpack dropped data and handle it"""
+        source = event.mimeData()
+        # The second check is necessary when mimedata2url(source)
+        # returns None.
+        # Fixes issue 7742
+        if source.hasUrls() and mimedata2url(source):
+            files = mimedata2url(source)
+            files = [f for f in files if encoding.is_text_file(f)]
+            files = set(files or [])
+            for fname in files:
+                self.plugin_load.emit(fname)
+        elif source.hasText():
+            editor = self.get_current_editor()
+            if editor is not None:
+                editor.insert_text(source.text())
+        else:
+            event.ignore()
+        event.acceptProposedAction()
+
+
+class EditorSplitter(QSplitter):
+    """QSplitter for editor windows."""
+
+    def __init__(self, parent, plugin, menu_actions, first=False,
+                 register_editorstack_cb=None, unregister_editorstack_cb=None):
+        """Create a splitter for dividing an editor window into panels.
+
+        Adds a new EditorStack instance to this splitter.  If it's not
+        the first splitter, clones the current EditorStack from the plugin.
+
+        Args:
+            parent: Parent widget.
+            plugin: Plugin this widget belongs to.
+            menu_actions: QActions to include from the parent.
+            first: Boolean if this is the first splitter in the editor.
+            register_editorstack_cb: Callback to register the EditorStack.
+                        Defaults to plugin.register_editorstack() to
+                        register the EditorStack with the Editor plugin.
+            unregister_editorstack_cb: Callback to unregister the EditorStack.
+                        Defaults to plugin.unregister_editorstack() to
+                        unregister the EditorStack with the Editor plugin.
+        """
+        QSplitter.__init__(self, parent)
+        self.setAttribute(Qt.WA_DeleteOnClose)
+        self.setChildrenCollapsible(False)
+
+        self.toolbar_list = None
+        self.menu_list = None
+
+        self.plugin = plugin
+
+        if register_editorstack_cb is None:
+            register_editorstack_cb = self.plugin.register_editorstack
+        self.register_editorstack_cb = register_editorstack_cb
+        if unregister_editorstack_cb is None:
+            unregister_editorstack_cb = self.plugin.unregister_editorstack
+        self.unregister_editorstack_cb = unregister_editorstack_cb
+
+        self.menu_actions = menu_actions
+        self.editorstack = EditorStack(self, menu_actions)
+        self.register_editorstack_cb(self.editorstack)
+        if not first:
+            self.plugin.clone_editorstack(editorstack=self.editorstack)
+        self.editorstack.destroyed.connect(lambda: self.editorstack_closed())
+        self.editorstack.sig_split_vertically.connect(
+                     lambda: self.split(orientation=Qt.Vertical))
+        self.editorstack.sig_split_horizontally.connect(
+                     lambda: self.split(orientation=Qt.Horizontal))
+        self.addWidget(self.editorstack)
+
+    def closeEvent(self, event):
+        """Override QWidget closeEvent().
+
+        This event handler is called with the given event when Qt
+        receives a window close request from a top-level widget.
+        """
+        QSplitter.closeEvent(self, event)
+
+    def __give_focus_to_remaining_editor(self):
+        focus_widget = self.plugin.get_focus_widget()
+        if focus_widget is not None:
+            focus_widget.setFocus()
+
+    def editorstack_closed(self):
+        logger.debug("method 'editorstack_closed':")
+        logger.debug("    self  : %r" % self)
+        try:
+            self.unregister_editorstack_cb(self.editorstack)
+            self.editorstack = None
+            close_splitter = self.count() == 1
+        except RuntimeError:
+            # editorsplitter has been destroyed (happens when closing a
+            # EditorMainWindow instance)
+            return
+        if close_splitter:
+            # editorstack just closed was the last widget in this QSplitter
+            self.close()
+            return
+        self.__give_focus_to_remaining_editor()
+
+    def editorsplitter_closed(self):
+        logger.debug("method 'editorsplitter_closed':")
+        logger.debug("    self  : %r" % self)
+        try:
+            close_splitter = self.count() == 1 and self.editorstack is None
+        except RuntimeError:
+            # editorsplitter has been destroyed (happens when closing a
+            # EditorMainWindow instance)
+            return
+        if close_splitter:
+            # editorsplitter just closed was the last widget in this QSplitter
+            self.close()
+            return
+        elif self.count() == 2 and self.editorstack:
+            # back to the initial state: a single editorstack instance,
+            # as a single widget in this QSplitter: orientation may be changed
+            self.editorstack.reset_orientation()
+        self.__give_focus_to_remaining_editor()
+
+    def split(self, orientation=Qt.Vertical):
+        """Create and attach a new EditorSplitter to the current EditorSplitter.
+
+        The new EditorSplitter widget will contain an EditorStack that
+        is a clone of the current EditorStack.
+
+        A single EditorSplitter instance can be split multiple times, but the
+        orientation will be the same for all the direct splits.  If one of
+        the child splits is split, then that split can have a different
+        orientation.
+        """
+        self.setOrientation(orientation)
+        self.editorstack.set_orientation(orientation)
+        editorsplitter = EditorSplitter(self.parent(), self.plugin,
+                    self.menu_actions,
+                    register_editorstack_cb=self.register_editorstack_cb,
+                    unregister_editorstack_cb=self.unregister_editorstack_cb)
+        self.addWidget(editorsplitter)
+        editorsplitter.destroyed.connect(lambda: self.editorsplitter_closed())
+        current_editor = editorsplitter.editorstack.get_current_editor()
+        if current_editor is not None:
+            current_editor.setFocus()
+
+    def iter_editorstacks(self):
+        """Return the editor stacks for this splitter and every first child.
+
+        Note: If a splitter contains more than one splitter as a direct
+              child, only the first child's editor stack is included.
+
+        Returns:
+            List of tuples containing (EditorStack instance, orientation).
+        """
+        editorstacks = [(self.widget(0), self.orientation())]
+        if self.count() > 1:
+            editorsplitter = self.widget(1)
+            editorstacks += editorsplitter.iter_editorstacks()
+        return editorstacks
+
+    def get_layout_settings(self):
+        """Return the layout state for this splitter and its children.
+
+        Record the current state, including file names and current line
+        numbers, of the splitter panels.
+
+        Returns:
+            A dictionary containing keys {hexstate, sizes, splitsettings}.
+                hexstate: String of saveState() for self.
+                sizes: List for size() for self.
+                splitsettings: List of tuples of the form
+                       (orientation, cfname, clines) for each EditorSplitter
+                       and its EditorStack.
+                           orientation: orientation() for the editor
+                                 splitter (which may be a child of self).
+                           cfname: EditorStack current file name.
+                           clines: Current line number for each file in the
+                               EditorStack.
+        """
+        splitsettings = []
+        for editorstack, orientation in self.iter_editorstacks():
+            clines = []
+            cfname = ''
+            # XXX - this overrides value from the loop to always be False?
+            orientation = False
+            if hasattr(editorstack, 'data'):
+                clines = [finfo.editor.get_cursor_line_number()
+                          for finfo in editorstack.data]
+                cfname = editorstack.get_current_filename()
+            splitsettings.append((orientation == Qt.Vertical, cfname, clines))
+        return dict(hexstate=qbytearray_to_str(self.saveState()),
+                    sizes=self.sizes(), splitsettings=splitsettings)
+
+    def set_layout_settings(self, settings, dont_goto=None):
+        """Restore layout state for the splitter panels.
+
+        Apply the settings to restore a saved layout within the editor.  If
+        the splitsettings key doesn't exist, then return without restoring
+        any settings.
+
+        The current EditorSplitter (self) calls split() for each element
+        in split_settings, thus recreating the splitter panels from the saved
+        state.  split() also clones the editorstack, which is then
+        iterated over to restore the saved line numbers on each file.
+
+        The size and positioning of each splitter panel is restored from
+        hexstate.
+
+        Args:
+            settings: A dictionary with keys {hexstate, sizes, orientation}
+                    that define the layout for the EditorSplitter panels.
+            dont_goto: Defaults to None, which positions the cursor to the
+                    end of the editor.  If there's a value, positions the
+                    cursor on the saved line number for each editor.
+        """
+        splitsettings = settings.get('splitsettings')
+        if splitsettings is None:
+            return
+        splitter = self
+        editor = None
+        for index, (is_vertical, cfname, clines) in enumerate(splitsettings):
+            if index > 0:
+                splitter.split(Qt.Vertical if is_vertical else Qt.Horizontal)
+                splitter = splitter.widget(1)
+            editorstack = splitter.widget(0)
+            for index, finfo in enumerate(editorstack.data):
+                editor = finfo.editor
+                # TODO: go_to_line is not working properly (the line it jumps
+                # to is not the corresponding to that file). This will be fixed
+                # in a future PR (which will fix issue #3857)
+                if dont_goto is not None:
+                    # skip go to line for first file because is already there
+                    pass
+                else:
+                    try:
+                        editor.go_to_line(clines[index])
+                    except IndexError:
+                        pass
+        hexstate = settings.get('hexstate')
+        if hexstate is not None:
+            self.restoreState( QByteArray().fromHex(
+                    str(hexstate).encode('utf-8')) )
+        sizes = settings.get('sizes')
+        if sizes is not None:
+            self.setSizes(sizes)
+        if editor is not None:
+            editor.clearFocus()
+            editor.setFocus()
+
+
+class EditorWidget(QSplitter):
+    def __init__(self, parent, plugin, menu_actions, show_fullpath,
+                 show_all_files, group_cells, show_comments,
+                 sort_files_alphabetically):
+        QSplitter.__init__(self, parent)
+        self.setAttribute(Qt.WA_DeleteOnClose)
+
+        statusbar = parent.statusBar() # Create a status bar
+        self.vcs_status = VCSStatus(self, statusbar)
+        self.cursorpos_status = CursorPositionStatus(self, statusbar)
+        self.encoding_status = EncodingStatus(self, statusbar)
+        self.eol_status = EOLStatus(self, statusbar)
+        self.readwrite_status = ReadWriteStatus(self, statusbar)
+
+        self.editorstacks = []
+
+        self.plugin = plugin
+
+        self.find_widget = FindReplace(self, enable_replace=True)
+        self.plugin.register_widget_shortcuts(self.find_widget)
+        self.find_widget.hide()
+        self.outlineexplorer = OutlineExplorerWidget(
+                self,
+                show_fullpath=show_fullpath,
+                show_all_files=show_all_files,
+                group_cells=group_cells,
+                show_comments=show_comments,
+                sort_files_alphabetically=sort_files_alphabetically)
+        self.outlineexplorer.edit_goto.connect(
+                     lambda filenames, goto, word:
+                     plugin.load(filenames=filenames, goto=goto, word=word,
+                                 editorwindow=self.parent()))
+
+        editor_widgets = QWidget(self)
+        editor_layout = QVBoxLayout()
+        editor_layout.setContentsMargins(0, 0, 0, 0)
+        editor_widgets.setLayout(editor_layout)
+        editorsplitter = EditorSplitter(self, plugin, menu_actions,
+                        register_editorstack_cb=self.register_editorstack,
+                        unregister_editorstack_cb=self.unregister_editorstack)
+        self.editorsplitter = editorsplitter
+        editor_layout.addWidget(editorsplitter)
+        editor_layout.addWidget(self.find_widget)
+
+        splitter = QSplitter(self)
+        splitter.setContentsMargins(0, 0, 0, 0)
+        splitter.addWidget(editor_widgets)
+        splitter.addWidget(self.outlineexplorer)
+        splitter.setStretchFactor(0, 5)
+        splitter.setStretchFactor(1, 1)
+
+        # Refreshing outline explorer
+        editorsplitter.editorstack.initialize_outlineexplorer()
+
+    def register_editorstack(self, editorstack):
+        self.editorstacks.append(editorstack)
+        logger.debug("EditorWidget.register_editorstack: %r" % editorstack)
+        self.__print_editorstacks()
+        self.plugin.last_focus_editorstack[self.parent()] = editorstack
+        editorstack.set_closable( len(self.editorstacks) > 1 )
+        editorstack.set_outlineexplorer(self.outlineexplorer)
+        editorstack.set_find_widget(self.find_widget)
+        editorstack.reset_statusbar.connect(self.readwrite_status.hide)
+        editorstack.reset_statusbar.connect(self.encoding_status.hide)
+        editorstack.reset_statusbar.connect(self.cursorpos_status.hide)
+        editorstack.readonly_changed.connect(
+                                        self.readwrite_status.readonly_changed)
+        editorstack.encoding_changed.connect(
+                                         self.encoding_status.encoding_changed)
+        editorstack.sig_editor_cursor_position_changed.connect(
+                     self.cursorpos_status.cursor_position_changed)
+        editorstack.sig_refresh_eol_chars.connect(self.eol_status.eol_changed)
+        self.plugin.register_editorstack(editorstack)
+        oe_btn = create_toolbutton(self)
+        oe_btn.setDefaultAction(self.outlineexplorer.visibility_action)
+        editorstack.add_corner_widgets_to_tabbar([5, oe_btn])
+
+    def __print_editorstacks(self):
+        logger.debug("%d editorstack(s) in editorwidget:" %
+                     len(self.editorstacks))
+        for edst in self.editorstacks:
+            logger.debug("    %r" % edst)
+
+    def unregister_editorstack(self, editorstack):
+        logger.debug("EditorWidget.unregister_editorstack: %r" % editorstack)
+        self.plugin.unregister_editorstack(editorstack)
+        self.editorstacks.pop(self.editorstacks.index(editorstack))
+        self.__print_editorstacks()
+
+
+class EditorMainWindow(QMainWindow):
+    def __init__(self, plugin, menu_actions, toolbar_list, menu_list,
+                 show_fullpath, show_all_files, group_cells, show_comments,
+                 sort_files_alphabetically):
+        QMainWindow.__init__(self)
+        self.setAttribute(Qt.WA_DeleteOnClose)
+
+        self.plugin = plugin
+        self.window_size = None
+
+        self.editorwidget = EditorWidget(self, plugin, menu_actions,
+                                         show_fullpath, show_all_files,
+                                         group_cells, show_comments,
+                                         sort_files_alphabetically)
+        self.setCentralWidget(self.editorwidget)
+
+        # Setting interface theme
+        if is_dark_interface():
+            self.setStyleSheet(qdarkstyle.load_stylesheet_from_environment())
+
+        # Give focus to current editor to update/show all status bar widgets
+        editorstack = self.editorwidget.editorsplitter.editorstack
+        editor = editorstack.get_current_editor()
+        if editor is not None:
+            editor.setFocus()
+
+        self.setWindowTitle("Spyder - %s" % plugin.windowTitle())
+        self.setWindowIcon(plugin.windowIcon())
+
+        if toolbar_list:
+            self.toolbars = []
+            for title, object_name, actions in toolbar_list:
+                toolbar = self.addToolBar(title)
+                toolbar.setObjectName(object_name)
+                add_actions(toolbar, actions)
+                self.toolbars.append(toolbar)
+        if menu_list:
+            quit_action = create_action(self, _("Close window"),
+                                        icon="close_panel.png",
+                                        tip=_("Close this window"),
+                                        triggered=self.close)
+            self.menus = []
+            for index, (title, actions) in enumerate(menu_list):
+                menu = self.menuBar().addMenu(title)
+                if index == 0:
+                    # File menu
+                    add_actions(menu, actions+[None, quit_action])
+                else:
+                    add_actions(menu, actions)
+                self.menus.append(menu)
+
+    def get_toolbars(self):
+        """Get the toolbars."""
+        return self.toolbars
+
+    def add_toolbars_to_menu(self, menu_title, actions):
+        """Add toolbars to a menu."""
+        # Six is the position of the view menu in menus list
+        # that you can find in plugins/editor.py setup_other_windows.
+        view_menu = self.menus[6]
+        if actions == self.toolbars and view_menu:
+            toolbars = []
+            for toolbar in self.toolbars:
+                action = toolbar.toggleViewAction()
+                toolbars.append(action)
+            add_actions(view_menu, toolbars)
+
+    def load_toolbars(self):
+        """Loads the last visible toolbars from the .ini file."""
+        toolbars_names = CONF.get('main', 'last_visible_toolbars', default=[])
+        if toolbars_names:
+            dic = {}
+            for toolbar in self.toolbars:
+                dic[toolbar.objectName()] = toolbar
+                toolbar.toggleViewAction().setChecked(False)
+                toolbar.setVisible(False)
+            for name in toolbars_names:
+                if name in dic:
+                    dic[name].toggleViewAction().setChecked(True)
+                    dic[name].setVisible(True)
+
+    def resizeEvent(self, event):
+        """Reimplement Qt method"""
+        if not self.isMaximized() and not self.isFullScreen():
+            self.window_size = self.size()
+        QMainWindow.resizeEvent(self, event)
+
+    def closeEvent(self, event):
+        """Reimplement Qt method"""
+        if self.plugin.undocked_window is not None:
+            self.plugin.dockwidget.setWidget(self.plugin)
+            self.plugin.dockwidget.setVisible(True)
+        self.plugin.switch_to_plugin()
+        QMainWindow.closeEvent(self, event)
+        if self.plugin.undocked_window is not None:
+            self.plugin.undocked_window = None
+
+    def get_layout_settings(self):
+        """Return layout state"""
+        splitsettings = self.editorwidget.editorsplitter.get_layout_settings()
+        return dict(size=(self.window_size.width(), self.window_size.height()),
+                    pos=(self.pos().x(), self.pos().y()),
+                    is_maximized=self.isMaximized(),
+                    is_fullscreen=self.isFullScreen(),
+                    hexstate=qbytearray_to_str(self.saveState()),
+                    splitsettings=splitsettings)
+
+    def set_layout_settings(self, settings):
+        """Restore layout state"""
+        size = settings.get('size')
+        if size is not None:
+            self.resize( QSize(*size) )
+            self.window_size = self.size()
+        pos = settings.get('pos')
+        if pos is not None:
+            self.move( QPoint(*pos) )
+        hexstate = settings.get('hexstate')
+        if hexstate is not None:
+            self.restoreState( QByteArray().fromHex(
+                    str(hexstate).encode('utf-8')) )
+        if settings.get('is_maximized'):
+            self.setWindowState(Qt.WindowMaximized)
+        if settings.get('is_fullscreen'):
+            self.setWindowState(Qt.WindowFullScreen)
+        splitsettings = settings.get('splitsettings')
+        if splitsettings is not None:
+            self.editorwidget.editorsplitter.set_layout_settings(splitsettings)
+
+
+class EditorPluginExample(QSplitter):
+    def __init__(self):
+        QSplitter.__init__(self)
+
+        self.dock_action = None
+        self.undock_action = None
+        self.close_plugin_action = None
+        self.undocked_window = None
+        menu_actions = []
+
+        self.editorstacks = []
+        self.editorwindows = []
+
+        self.last_focus_editorstack = {} # fake
+
+        self.find_widget = FindReplace(self, enable_replace=True)
+        self.outlineexplorer = OutlineExplorerWidget(self, show_fullpath=False,
+                                                     show_all_files=False)
+        self.outlineexplorer.edit_goto.connect(self.go_to_file)
+        self.editor_splitter = EditorSplitter(self, self, menu_actions,
+                                              first=True)
+
+        editor_widgets = QWidget(self)
+        editor_layout = QVBoxLayout()
+        editor_layout.setContentsMargins(0, 0, 0, 0)
+        editor_widgets.setLayout(editor_layout)
+        editor_layout.addWidget(self.editor_splitter)
+        editor_layout.addWidget(self.find_widget)
+
+        self.setContentsMargins(0, 0, 0, 0)
+        self.addWidget(editor_widgets)
+        self.addWidget(self.outlineexplorer)
+
+        self.setStretchFactor(0, 5)
+        self.setStretchFactor(1, 1)
+
+        self.menu_actions = menu_actions
+        self.toolbar_list = None
+        self.menu_list = None
+        self.setup_window([], [])
+
+    def go_to_file(self, fname, lineno, text='', start_column=None):
+        editorstack = self.editorstacks[0]
+        editorstack.set_current_filename(to_text_string(fname))
+        editor = editorstack.get_current_editor()
+        editor.go_to_line(lineno, word=text, start_column=start_column)
+
+    def closeEvent(self, event):
+        for win in self.editorwindows[:]:
+            win.close()
+        logger.debug("%d: %r" % (len(self.editorwindows), self.editorwindows))
+        logger.debug("%d: %r" % (len(self.editorstacks), self.editorstacks))
+        event.accept()
+
+    def load(self, fname):
+        QApplication.processEvents()
+        editorstack = self.editorstacks[0]
+        editorstack.load(fname)
+        editorstack.analyze_script()
+
+    def register_editorstack(self, editorstack):
+        logger.debug("FakePlugin.register_editorstack: %r" % editorstack)
+        self.editorstacks.append(editorstack)
+        if self.isAncestorOf(editorstack):
+            # editorstack is a child of the Editor plugin
+            editorstack.set_closable(len(self.editorstacks) > 1)
+            editorstack.set_outlineexplorer(self.outlineexplorer)
+            editorstack.set_find_widget(self.find_widget)
+            oe_btn = create_toolbutton(self)
+            oe_btn.setDefaultAction(self.outlineexplorer.visibility_action)
+            editorstack.add_corner_widgets_to_tabbar([5, oe_btn])
+
+        action = QAction(self)
+        editorstack.set_io_actions(action, action, action, action)
+        font = QFont("Courier New")
+        font.setPointSize(10)
+        editorstack.set_default_font(font, color_scheme='Spyder')
+
+        editorstack.sig_close_file.connect(self.close_file_in_all_editorstacks)
+        editorstack.file_saved.connect(self.file_saved_in_editorstack)
+        editorstack.file_renamed_in_data.connect(
+                                      self.file_renamed_in_data_in_editorstack)
+        editorstack.plugin_load.connect(self.load)
+
+    def unregister_editorstack(self, editorstack):
+        logger.debug("FakePlugin.unregister_editorstack: %r" % editorstack)
+        self.editorstacks.pop(self.editorstacks.index(editorstack))
+
+    def clone_editorstack(self, editorstack):
+        editorstack.clone_from(self.editorstacks[0])
+
+    def setup_window(self, toolbar_list, menu_list):
+        self.toolbar_list = toolbar_list
+        self.menu_list = menu_list
+
+    def create_new_window(self):
+        window = EditorMainWindow(self, self.menu_actions,
+                                  self.toolbar_list, self.menu_list,
+                                  show_fullpath=False, show_all_files=False,
+                                  group_cells=True, show_comments=True,
+                                  sort_files_alphabetically=False)
+        window.resize(self.size())
+        window.show()
+        self.register_editorwindow(window)
+        window.destroyed.connect(lambda: self.unregister_editorwindow(window))
+
+    def register_editorwindow(self, window):
+        logger.debug("register_editorwindowQObject*: %r" % window)
+        self.editorwindows.append(window)
+
+    def unregister_editorwindow(self, window):
+        logger.debug("unregister_editorwindow: %r" % window)
+        self.editorwindows.pop(self.editorwindows.index(window))
+
+    def get_focus_widget(self):
+        pass
+
+    @Slot(str, str)
+    def close_file_in_all_editorstacks(self, editorstack_id_str, filename):
+        for editorstack in self.editorstacks:
+            if str(id(editorstack)) != editorstack_id_str:
+                editorstack.blockSignals(True)
+                index = editorstack.get_index_from_filename(filename)
+                editorstack.close_file(index, force=True)
+                editorstack.blockSignals(False)
+
+    # This method is never called in this plugin example. It's here only
+    # to show how to use the file_saved signal (see above).
+    @Slot(str, str, str)
+    def file_saved_in_editorstack(self, editorstack_id_str,
+                                  original_filename, filename):
+        """A file was saved in editorstack, this notifies others"""
+        for editorstack in self.editorstacks:
+            if str(id(editorstack)) != editorstack_id_str:
+                editorstack.file_saved_in_other_editorstack(original_filename,
+                                                            filename)
+
+    # This method is never called in this plugin example. It's here only
+    # to show how to use the file_saved signal (see above).
+    @Slot(str, str, str)
+    def file_renamed_in_data_in_editorstack(self, editorstack_id_str,
+                                            original_filename, filename):
+        """A file was renamed in data in editorstack, this notifies others"""
+        for editorstack in self.editorstacks:
+            if str(id(editorstack)) != editorstack_id_str:
+                editorstack.rename_in_data(original_filename, filename)
+
+    def register_widget_shortcuts(self, widget):
+        """Fake!"""
+        pass
+
+
+def test():
+    from spyder.utils.qthelpers import qapplication
+    from spyder.config.base import get_module_path
+
+    spyder_dir = get_module_path('spyder')
+    app = qapplication(test_time=8)
+
+    test = EditorPluginExample()
+    test.resize(900, 700)
+    test.show()
+
+    import time
+    t0 = time.time()
+    test.load(osp.join(spyder_dir, "plugins", "editor", "widgets",
+                       "editor.py"))
+    test.load(osp.join(spyder_dir, "plugins", "explorer", "widgets.py"))
+    test.load(osp.join(spyder_dir, "plugins", "variableexplorer", "widgets",
+                       "collectionseditor.py"))
+    test.load(osp.join(spyder_dir, "plugins", "editor", "widgets",
+                       "codeeditor.py"))
+    print("Elapsed time: %.3f s" % (time.time()-t0))  # spyder: test-skip
+
+    sys.exit(app.exec_())
+
+
+if __name__ == "__main__":
+    test()