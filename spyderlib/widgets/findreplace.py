--- conflicted
+++ resolved
@@ -1,392 +1,386 @@
-# -*- coding: utf-8 -*-
-#
-# Copyright © 2009-2010 Pierre Raybaut
-# Licensed under the terms of the MIT License
-# (see spyderlib/__init__.py for details)
-
-"""Find/Replace widget"""
-
-# pylint: disable=C0103
-# pylint: disable=R0903
-# pylint: disable=R0911
-# pylint: disable=R0201
-
-from spyderlib.qt.QtGui import (QHBoxLayout, QGridLayout, QCheckBox, QLabel,
-<<<<<<< HEAD
-                                QWidget, QSizePolicy, QShortcut, QKeySequence,
-                                QTextCursor)
-from spyderlib.qt.QtCore import Signal, Slot, Qt, QTimer
-=======
-                                QWidget, QSizePolicy, QTextCursor)
-from spyderlib.qt.QtCore import SIGNAL, Qt, QTimer
->>>>>>> 898cbfcd
-
-import re
-
-# Local imports
-from spyderlib.baseconfig import _
-from spyderlib.guiconfig import create_shortcut, new_shortcut
-from spyderlib.utils.qthelpers import (get_icon, get_std_icon,
-                                       create_toolbutton)
-from spyderlib.widgets.comboboxes import PatternComboBox
-from spyderlib.py3compat import to_text_string
-
-
-def is_position_sup(pos1, pos2):
-    """Return True is pos1 > pos2"""
-    return pos1 > pos2
-    
-def is_position_inf(pos1, pos2):
-    """Return True is pos1 < pos2"""
-    return pos1 < pos2
-
-
-class FindReplace(QWidget):
-    """Find widget"""
-    STYLE = {False: "background-color:rgb(255, 175, 90);",
-             True: ""}
-    visibility_changed = Signal(bool)
-    
-    def __init__(self, parent, enable_replace=False):
-        QWidget.__init__(self, parent)
-        self.enable_replace = enable_replace
-        self.editor = None
-        self.is_code_editor = None
-        
-        glayout = QGridLayout()
-        glayout.setContentsMargins(0, 0, 0, 0)
-        self.setLayout(glayout)
-        
-        self.close_button = create_toolbutton(self, triggered=self.hide,
-                                      icon=get_std_icon("DialogCloseButton"))
-        glayout.addWidget(self.close_button, 0, 0)
-        
-        # Find layout
-        self.search_text = PatternComboBox(self, tip=_("Search string"),
-                                           adjust_to_minimum=False)
-        self.search_text.valid.connect(
-                     lambda state:
-                     self.find(changed=False, forward=True, rehighlight=False))
-        self.search_text.lineEdit().textEdited.connect(
-                                                     self.text_has_been_edited)
-        
-        self.previous_button = create_toolbutton(self,
-                                             triggered=self.find_previous,
-                                             icon=get_std_icon("ArrowUp"))
-        self.next_button = create_toolbutton(self,
-                                             triggered=self.find_next,
-                                             icon=get_std_icon("ArrowDown"))
-        self.next_button.clicked.connect(self.update_search_combo)
-        self.previous_button.clicked.connect(self.update_search_combo)
-
-        self.re_button = create_toolbutton(self, icon=get_icon("advanced.png"),
-                                           tip=_("Regular expression"))
-        self.re_button.setCheckable(True)
-        self.re_button.toggled.connect(lambda state: self.find())
-        
-        self.case_button = create_toolbutton(self,
-                                             icon=get_icon("upper_lower.png"),
-                                             tip=_("Case Sensitive"))
-        self.case_button.setCheckable(True)
-        self.case_button.toggled.connect(lambda state: self.find())
-                     
-        self.words_button = create_toolbutton(self,
-                                              icon=get_icon("whole_words.png"),
-                                              tip=_("Whole words"))
-        self.words_button.setCheckable(True)
-        self.words_button.toggled.connect(lambda state: self.find())
-                     
-        self.highlight_button = create_toolbutton(self,
-                                              icon=get_icon("highlight.png"),
-                                              tip=_("Highlight matches"))
-        self.highlight_button.setCheckable(True)
-        self.highlight_button.toggled.connect(self.toggle_highlighting)
-
-        hlayout = QHBoxLayout()
-        self.widgets = [self.close_button, self.search_text,
-                        self.previous_button, self.next_button,
-                        self.re_button, self.case_button, self.words_button,
-                        self.highlight_button]
-        for widget in self.widgets[1:]:
-            hlayout.addWidget(widget)
-        glayout.addLayout(hlayout, 0, 1)
-
-        # Replace layout
-        replace_with = QLabel(_("Replace with:"))
-        self.replace_text = PatternComboBox(self, adjust_to_minimum=False,
-                                            tip=_("Replace string"))
-        
-        self.replace_button = create_toolbutton(self,
-                                     text=_("Replace/find"),
-                                     icon=get_std_icon("DialogApplyButton"),
-                                     triggered=self.replace_find,
-                                     text_beside_icon=True)
-        self.replace_button.clicked.connect(self.update_replace_combo)
-        self.replace_button.clicked.connect(self.update_search_combo)
-        
-        self.all_check = QCheckBox(_("Replace all"))
-        
-        self.replace_layout = QHBoxLayout()
-        widgets = [replace_with, self.replace_text, self.replace_button,
-                   self.all_check]
-        for widget in widgets:
-            self.replace_layout.addWidget(widget)
-        glayout.addLayout(self.replace_layout, 1, 1)
-        self.widgets.extend(widgets)
-        self.replace_widgets = widgets
-        self.hide_replace()
-        
-        self.search_text.setTabOrder(self.search_text, self.replace_text)
-        
-        self.setSizePolicy(QSizePolicy.Expanding, QSizePolicy.Fixed)
-        
-        self.shortcuts = self.create_shortcuts(parent)
-        
-        self.highlight_timer = QTimer(self)
-        self.highlight_timer.setSingleShot(True)
-        self.highlight_timer.setInterval(1000)
-        self.highlight_timer.timeout.connect(self.highlight_matches)
-        
-    def create_shortcuts(self, parent):
-        """Create shortcuts for this widget"""
-        # Configurable
-        findnext = create_shortcut(self.find_next, context='Editor',
-                                   name='Find next', parent=parent)
-        findprev = create_shortcut(self.find_previous, context='Editor',
-                                   name='Find previous', parent=parent)
-        togglefind = create_shortcut(self.show, context='Editor',
-                                     name='Find text', parent=parent)
-        togglereplace = create_shortcut(self.toggle_replace_widgets,
-                                        context='Editor', name='Replace text',
-                                        parent=parent)
-        # Fixed
-        new_shortcut("Escape", self, self.hide)
-
-        return [findnext, findprev, togglefind, togglereplace]
-        
-    def get_shortcut_data(self):
-        """
-        Returns shortcut data, a list of tuples (shortcut, text, default)
-        shortcut (QShortcut or QAction instance)
-        text (string): action/shortcut description
-        default (string): default key sequence
-        """
-        return [sc.data for sc in self.shortcuts]
-        
-    def update_search_combo(self):
-        self.search_text.lineEdit().returnPressed.emit()
-        
-    def update_replace_combo(self):
-        self.replace_text.lineEdit().returnPressed.emit()
-    
-    def toggle_replace_widgets(self):
-        if self.enable_replace:
-            # Toggle replace widgets
-            if self.replace_widgets[0].isVisible():
-                self.hide_replace()
-                self.hide()
-            else:
-                self.show_replace()
-                self.replace_text.setFocus()
-
-    @Slot(bool)
-    def toggle_highlighting(self, state):
-        """Toggle the 'highlight all results' feature"""
-        if self.editor is not None:
-            if state:
-                self.highlight_matches()
-            else:
-                self.clear_matches()
-        
-    def show(self):
-        """Overrides Qt Method"""
-        QWidget.show(self)
-        self.visibility_changed.emit(True)
-        if self.editor is not None:
-            text = self.editor.get_selected_text()
-            if len(text) > 0:
-                self.search_text.setEditText(text)
-                self.search_text.lineEdit().selectAll()
-                self.refresh()
-            else:
-                self.search_text.lineEdit().selectAll()
-            self.search_text.setFocus()
-
-    @Slot()
-    def hide(self):
-        """Overrides Qt Method"""
-        for widget in self.replace_widgets:
-            widget.hide()
-        QWidget.hide(self)
-        self.visibility_changed.emit(False)
-        if self.editor is not None:
-            self.editor.setFocus()
-            self.clear_matches()
-        
-    def show_replace(self):
-        """Show replace widgets"""
-        self.show()
-        for widget in self.replace_widgets:
-            widget.show()
-            
-    def hide_replace(self):
-        """Hide replace widgets"""
-        for widget in self.replace_widgets:
-            widget.hide()
-        
-    def refresh(self):
-        """Refresh widget"""
-        if self.isHidden():
-            if self.editor is not None:
-                self.clear_matches()
-            return
-        state = self.editor is not None
-        for widget in self.widgets:
-            widget.setEnabled(state)
-        if state:
-            self.find()
-            
-    def set_editor(self, editor, refresh=True):
-        """
-        Set associated editor/web page:
-            codeeditor.base.TextEditBaseWidget
-            browser.WebView
-        """
-        self.editor = editor
-        from spyderlib.qt.QtWebKit import QWebView
-        self.words_button.setVisible(not isinstance(editor, QWebView))
-        self.re_button.setVisible(not isinstance(editor, QWebView))
-        from spyderlib.widgets.sourcecode.codeeditor import CodeEditor
-        self.is_code_editor = isinstance(editor, CodeEditor)
-        self.highlight_button.setVisible(self.is_code_editor)
-        if refresh:
-            self.refresh()
-        if self.isHidden() and editor is not None:
-            self.clear_matches()
-
-    @Slot()
-    def find_next(self):
-        """Find next occurence"""
-        state = self.find(changed=False, forward=True, rehighlight=False)
-        self.editor.setFocus()
-        self.search_text.add_current_text()
-        return state
-
-    @Slot()
-    def find_previous(self):
-        """Find previous occurence"""
-        state = self.find(changed=False, forward=False, rehighlight=False)
-        self.editor.setFocus()
-        return state
-
-    def text_has_been_edited(self, text):
-        """Find text has been edited (this slot won't be triggered when 
-        setting the search pattern combo box text programmatically"""
-        self.find(changed=True, forward=True, start_highlight_timer=True)
-        
-    def highlight_matches(self):
-        """Highlight found results"""
-        if self.is_code_editor and self.highlight_button.isChecked():
-            text = self.search_text.currentText()
-            words = self.words_button.isChecked()
-            regexp = self.re_button.isChecked()
-            self.editor.highlight_found_results(text, words=words,
-                                                regexp=regexp)
-                                                
-    def clear_matches(self):
-        """Clear all highlighted matches"""
-        if self.is_code_editor:
-            self.editor.clear_found_results()
-        
-    def find(self, changed=True, forward=True,
-             rehighlight=True, start_highlight_timer=False):
-        """Call the find function"""
-        text = self.search_text.currentText()
-        if len(text) == 0:
-            self.search_text.lineEdit().setStyleSheet("")
-            return None
-        else:
-            case = self.case_button.isChecked()
-            words = self.words_button.isChecked()
-            regexp = self.re_button.isChecked()
-            found = self.editor.find_text(text, changed, forward, case=case,
-                                          words=words, regexp=regexp)
-            self.search_text.lineEdit().setStyleSheet(self.STYLE[found])
-            if self.is_code_editor and found:
-                if rehighlight or not self.editor.found_results:
-                    self.highlight_timer.stop()
-                    if start_highlight_timer:
-                        self.highlight_timer.start()
-                    else:
-                        self.highlight_matches()
-            else:
-                self.clear_matches()
-            return found
-
-    @Slot()
-    def replace_find(self):
-        """Replace and find"""
-        if (self.editor is not None):
-            replace_text = to_text_string(self.replace_text.currentText())
-            search_text = to_text_string(self.search_text.currentText())
-            pattern = search_text if self.re_button.isChecked() else None
-            case = self.case_button.isChecked()
-            first = True
-            cursor = None
-            while True:
-                if first:
-                    # First found
-                    seltxt = to_text_string(self.editor.get_selected_text())
-                    cmptxt1 = search_text if case else search_text.lower()
-                    cmptxt2 = seltxt if case else seltxt.lower()
-                    if self.editor.has_selected_text() and cmptxt1 == cmptxt2:
-                        # Text was already found, do nothing
-                        pass
-                    else:
-                        if not self.find(changed=False, forward=True,
-                                         rehighlight=False):
-                            break
-                    first = False
-                    wrapped = False
-                    position = self.editor.get_position('cursor')
-                    position0 = position
-                    cursor = self.editor.textCursor()
-                    cursor.beginEditBlock()
-                else:
-                    position1 = self.editor.get_position('cursor')
-                    if is_position_inf(position1,
-                                       position0 + len(replace_text) -
-                                       len(search_text) + 1):
-                        # Identify wrapping even when the replace string
-                        # includes part of the search string
-                        wrapped = True
-                    if wrapped:
-                        if position1 == position or \
-                           is_position_sup(position1, position):
-                            # Avoid infinite loop: replace string includes
-                            # part of the search string
-                            break
-                    if position1 == position0:
-                        # Avoid infinite loop: single found occurence
-                        break
-                    position0 = position1
-                if pattern is None:
-                    cursor.removeSelectedText()
-                    cursor.insertText(replace_text)
-                else:
-                    seltxt = to_text_string(cursor.selectedText())
-                    cursor.removeSelectedText()
-                    cursor.insertText(re.sub(pattern, replace_text, seltxt))
-                if self.find_next():
-                    found_cursor = self.editor.textCursor()
-                    cursor.setPosition(found_cursor.selectionStart(),
-                                       QTextCursor.MoveAnchor)
-                    cursor.setPosition(found_cursor.selectionEnd(),
-                                       QTextCursor.KeepAnchor)
-                else:
-                    break
-                if not self.all_check.isChecked():
-                    break
-            self.all_check.setCheckState(Qt.Unchecked)
-            if cursor is not None:
-                cursor.endEditBlock()
+# -*- coding: utf-8 -*-
+#
+# Copyright © 2009-2010 Pierre Raybaut
+# Licensed under the terms of the MIT License
+# (see spyderlib/__init__.py for details)
+
+"""Find/Replace widget"""
+
+# pylint: disable=C0103
+# pylint: disable=R0903
+# pylint: disable=R0911
+# pylint: disable=R0201
+
+from spyderlib.qt.QtGui import (QHBoxLayout, QGridLayout, QCheckBox, QLabel,
+                                QWidget, QSizePolicy, QTextCursor)
+from spyderlib.qt.QtCore import Signal, Slot, Qt, QTimer
+
+import re
+
+# Local imports
+from spyderlib.baseconfig import _
+from spyderlib.guiconfig import create_shortcut, new_shortcut
+from spyderlib.utils.qthelpers import (get_icon, get_std_icon,
+                                       create_toolbutton)
+from spyderlib.widgets.comboboxes import PatternComboBox
+from spyderlib.py3compat import to_text_string
+
+
+def is_position_sup(pos1, pos2):
+    """Return True is pos1 > pos2"""
+    return pos1 > pos2
+    
+def is_position_inf(pos1, pos2):
+    """Return True is pos1 < pos2"""
+    return pos1 < pos2
+
+
+class FindReplace(QWidget):
+    """Find widget"""
+    STYLE = {False: "background-color:rgb(255, 175, 90);",
+             True: ""}
+    visibility_changed = Signal(bool)
+    
+    def __init__(self, parent, enable_replace=False):
+        QWidget.__init__(self, parent)
+        self.enable_replace = enable_replace
+        self.editor = None
+        self.is_code_editor = None
+        
+        glayout = QGridLayout()
+        glayout.setContentsMargins(0, 0, 0, 0)
+        self.setLayout(glayout)
+        
+        self.close_button = create_toolbutton(self, triggered=self.hide,
+                                      icon=get_std_icon("DialogCloseButton"))
+        glayout.addWidget(self.close_button, 0, 0)
+        
+        # Find layout
+        self.search_text = PatternComboBox(self, tip=_("Search string"),
+                                           adjust_to_minimum=False)
+        self.search_text.valid.connect(
+                     lambda state:
+                     self.find(changed=False, forward=True, rehighlight=False))
+        self.search_text.lineEdit().textEdited.connect(
+                                                     self.text_has_been_edited)
+        
+        self.previous_button = create_toolbutton(self,
+                                             triggered=self.find_previous,
+                                             icon=get_std_icon("ArrowUp"))
+        self.next_button = create_toolbutton(self,
+                                             triggered=self.find_next,
+                                             icon=get_std_icon("ArrowDown"))
+        self.next_button.clicked.connect(self.update_search_combo)
+        self.previous_button.clicked.connect(self.update_search_combo)
+
+        self.re_button = create_toolbutton(self, icon=get_icon("advanced.png"),
+                                           tip=_("Regular expression"))
+        self.re_button.setCheckable(True)
+        self.re_button.toggled.connect(lambda state: self.find())
+        
+        self.case_button = create_toolbutton(self,
+                                             icon=get_icon("upper_lower.png"),
+                                             tip=_("Case Sensitive"))
+        self.case_button.setCheckable(True)
+        self.case_button.toggled.connect(lambda state: self.find())
+                     
+        self.words_button = create_toolbutton(self,
+                                              icon=get_icon("whole_words.png"),
+                                              tip=_("Whole words"))
+        self.words_button.setCheckable(True)
+        self.words_button.toggled.connect(lambda state: self.find())
+                     
+        self.highlight_button = create_toolbutton(self,
+                                              icon=get_icon("highlight.png"),
+                                              tip=_("Highlight matches"))
+        self.highlight_button.setCheckable(True)
+        self.highlight_button.toggled.connect(self.toggle_highlighting)
+
+        hlayout = QHBoxLayout()
+        self.widgets = [self.close_button, self.search_text,
+                        self.previous_button, self.next_button,
+                        self.re_button, self.case_button, self.words_button,
+                        self.highlight_button]
+        for widget in self.widgets[1:]:
+            hlayout.addWidget(widget)
+        glayout.addLayout(hlayout, 0, 1)
+
+        # Replace layout
+        replace_with = QLabel(_("Replace with:"))
+        self.replace_text = PatternComboBox(self, adjust_to_minimum=False,
+                                            tip=_("Replace string"))
+        
+        self.replace_button = create_toolbutton(self,
+                                     text=_("Replace/find"),
+                                     icon=get_std_icon("DialogApplyButton"),
+                                     triggered=self.replace_find,
+                                     text_beside_icon=True)
+        self.replace_button.clicked.connect(self.update_replace_combo)
+        self.replace_button.clicked.connect(self.update_search_combo)
+        
+        self.all_check = QCheckBox(_("Replace all"))
+        
+        self.replace_layout = QHBoxLayout()
+        widgets = [replace_with, self.replace_text, self.replace_button,
+                   self.all_check]
+        for widget in widgets:
+            self.replace_layout.addWidget(widget)
+        glayout.addLayout(self.replace_layout, 1, 1)
+        self.widgets.extend(widgets)
+        self.replace_widgets = widgets
+        self.hide_replace()
+        
+        self.search_text.setTabOrder(self.search_text, self.replace_text)
+        
+        self.setSizePolicy(QSizePolicy.Expanding, QSizePolicy.Fixed)
+        
+        self.shortcuts = self.create_shortcuts(parent)
+        
+        self.highlight_timer = QTimer(self)
+        self.highlight_timer.setSingleShot(True)
+        self.highlight_timer.setInterval(1000)
+        self.highlight_timer.timeout.connect(self.highlight_matches)
+        
+    def create_shortcuts(self, parent):
+        """Create shortcuts for this widget"""
+        # Configurable
+        findnext = create_shortcut(self.find_next, context='Editor',
+                                   name='Find next', parent=parent)
+        findprev = create_shortcut(self.find_previous, context='Editor',
+                                   name='Find previous', parent=parent)
+        togglefind = create_shortcut(self.show, context='Editor',
+                                     name='Find text', parent=parent)
+        togglereplace = create_shortcut(self.toggle_replace_widgets,
+                                        context='Editor', name='Replace text',
+                                        parent=parent)
+        # Fixed
+        new_shortcut("Escape", self, self.hide)
+
+        return [findnext, findprev, togglefind, togglereplace]
+        
+    def get_shortcut_data(self):
+        """
+        Returns shortcut data, a list of tuples (shortcut, text, default)
+        shortcut (QShortcut or QAction instance)
+        text (string): action/shortcut description
+        default (string): default key sequence
+        """
+        return [sc.data for sc in self.shortcuts]
+        
+    def update_search_combo(self):
+        self.search_text.lineEdit().returnPressed.emit()
+        
+    def update_replace_combo(self):
+        self.replace_text.lineEdit().returnPressed.emit()
+    
+    def toggle_replace_widgets(self):
+        if self.enable_replace:
+            # Toggle replace widgets
+            if self.replace_widgets[0].isVisible():
+                self.hide_replace()
+                self.hide()
+            else:
+                self.show_replace()
+                self.replace_text.setFocus()
+
+    @Slot(bool)
+    def toggle_highlighting(self, state):
+        """Toggle the 'highlight all results' feature"""
+        if self.editor is not None:
+            if state:
+                self.highlight_matches()
+            else:
+                self.clear_matches()
+        
+    def show(self):
+        """Overrides Qt Method"""
+        QWidget.show(self)
+        self.visibility_changed.emit(True)
+        if self.editor is not None:
+            text = self.editor.get_selected_text()
+            if len(text) > 0:
+                self.search_text.setEditText(text)
+                self.search_text.lineEdit().selectAll()
+                self.refresh()
+            else:
+                self.search_text.lineEdit().selectAll()
+            self.search_text.setFocus()
+
+    @Slot()
+    def hide(self):
+        """Overrides Qt Method"""
+        for widget in self.replace_widgets:
+            widget.hide()
+        QWidget.hide(self)
+        self.visibility_changed.emit(False)
+        if self.editor is not None:
+            self.editor.setFocus()
+            self.clear_matches()
+        
+    def show_replace(self):
+        """Show replace widgets"""
+        self.show()
+        for widget in self.replace_widgets:
+            widget.show()
+            
+    def hide_replace(self):
+        """Hide replace widgets"""
+        for widget in self.replace_widgets:
+            widget.hide()
+        
+    def refresh(self):
+        """Refresh widget"""
+        if self.isHidden():
+            if self.editor is not None:
+                self.clear_matches()
+            return
+        state = self.editor is not None
+        for widget in self.widgets:
+            widget.setEnabled(state)
+        if state:
+            self.find()
+            
+    def set_editor(self, editor, refresh=True):
+        """
+        Set associated editor/web page:
+            codeeditor.base.TextEditBaseWidget
+            browser.WebView
+        """
+        self.editor = editor
+        from spyderlib.qt.QtWebKit import QWebView
+        self.words_button.setVisible(not isinstance(editor, QWebView))
+        self.re_button.setVisible(not isinstance(editor, QWebView))
+        from spyderlib.widgets.sourcecode.codeeditor import CodeEditor
+        self.is_code_editor = isinstance(editor, CodeEditor)
+        self.highlight_button.setVisible(self.is_code_editor)
+        if refresh:
+            self.refresh()
+        if self.isHidden() and editor is not None:
+            self.clear_matches()
+
+    @Slot()
+    def find_next(self):
+        """Find next occurence"""
+        state = self.find(changed=False, forward=True, rehighlight=False)
+        self.editor.setFocus()
+        self.search_text.add_current_text()
+        return state
+
+    @Slot()
+    def find_previous(self):
+        """Find previous occurence"""
+        state = self.find(changed=False, forward=False, rehighlight=False)
+        self.editor.setFocus()
+        return state
+
+    def text_has_been_edited(self, text):
+        """Find text has been edited (this slot won't be triggered when 
+        setting the search pattern combo box text programmatically"""
+        self.find(changed=True, forward=True, start_highlight_timer=True)
+        
+    def highlight_matches(self):
+        """Highlight found results"""
+        if self.is_code_editor and self.highlight_button.isChecked():
+            text = self.search_text.currentText()
+            words = self.words_button.isChecked()
+            regexp = self.re_button.isChecked()
+            self.editor.highlight_found_results(text, words=words,
+                                                regexp=regexp)
+                                                
+    def clear_matches(self):
+        """Clear all highlighted matches"""
+        if self.is_code_editor:
+            self.editor.clear_found_results()
+        
+    def find(self, changed=True, forward=True,
+             rehighlight=True, start_highlight_timer=False):
+        """Call the find function"""
+        text = self.search_text.currentText()
+        if len(text) == 0:
+            self.search_text.lineEdit().setStyleSheet("")
+            return None
+        else:
+            case = self.case_button.isChecked()
+            words = self.words_button.isChecked()
+            regexp = self.re_button.isChecked()
+            found = self.editor.find_text(text, changed, forward, case=case,
+                                          words=words, regexp=regexp)
+            self.search_text.lineEdit().setStyleSheet(self.STYLE[found])
+            if self.is_code_editor and found:
+                if rehighlight or not self.editor.found_results:
+                    self.highlight_timer.stop()
+                    if start_highlight_timer:
+                        self.highlight_timer.start()
+                    else:
+                        self.highlight_matches()
+            else:
+                self.clear_matches()
+            return found
+
+    @Slot()
+    def replace_find(self):
+        """Replace and find"""
+        if (self.editor is not None):
+            replace_text = to_text_string(self.replace_text.currentText())
+            search_text = to_text_string(self.search_text.currentText())
+            pattern = search_text if self.re_button.isChecked() else None
+            case = self.case_button.isChecked()
+            first = True
+            cursor = None
+            while True:
+                if first:
+                    # First found
+                    seltxt = to_text_string(self.editor.get_selected_text())
+                    cmptxt1 = search_text if case else search_text.lower()
+                    cmptxt2 = seltxt if case else seltxt.lower()
+                    if self.editor.has_selected_text() and cmptxt1 == cmptxt2:
+                        # Text was already found, do nothing
+                        pass
+                    else:
+                        if not self.find(changed=False, forward=True,
+                                         rehighlight=False):
+                            break
+                    first = False
+                    wrapped = False
+                    position = self.editor.get_position('cursor')
+                    position0 = position
+                    cursor = self.editor.textCursor()
+                    cursor.beginEditBlock()
+                else:
+                    position1 = self.editor.get_position('cursor')
+                    if is_position_inf(position1,
+                                       position0 + len(replace_text) -
+                                       len(search_text) + 1):
+                        # Identify wrapping even when the replace string
+                        # includes part of the search string
+                        wrapped = True
+                    if wrapped:
+                        if position1 == position or \
+                           is_position_sup(position1, position):
+                            # Avoid infinite loop: replace string includes
+                            # part of the search string
+                            break
+                    if position1 == position0:
+                        # Avoid infinite loop: single found occurence
+                        break
+                    position0 = position1
+                if pattern is None:
+                    cursor.removeSelectedText()
+                    cursor.insertText(replace_text)
+                else:
+                    seltxt = to_text_string(cursor.selectedText())
+                    cursor.removeSelectedText()
+                    cursor.insertText(re.sub(pattern, replace_text, seltxt))
+                if self.find_next():
+                    found_cursor = self.editor.textCursor()
+                    cursor.setPosition(found_cursor.selectionStart(),
+                                       QTextCursor.MoveAnchor)
+                    cursor.setPosition(found_cursor.selectionEnd(),
+                                       QTextCursor.KeepAnchor)
+                else:
+                    break
+                if not self.all_check.isChecked():
+                    break
+            self.all_check.setCheckState(Qt.Unchecked)
+            if cursor is not None:
+                cursor.endEditBlock()