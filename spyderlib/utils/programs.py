--- conflicted
+++ resolved
@@ -1,305 +1,300 @@
-# -*- coding: utf-8 -*-
-#
-# Copyright © 2009-2011 Pierre Raybaut
-# Licensed under the terms of the MIT License
-# (see spyderlib/__init__.py for details)
-
-"""Running programs utilities"""
-
-from __future__ import print_function
-
-from distutils.version import LooseVersion
-import imp
-import inspect
-import os
-import os.path as osp
-import re
-import subprocess
-import sys
-import tempfile
-
-<<<<<<< HEAD
-# Local imports
-from spyderlib.utils import encoding
-from spyderlib.py3compat import is_text_string
-
-=======
-from spyderlib.utils import encoding
->>>>>>> 03785e31
-
-
-if os.name == 'nt':
-    TEMPDIR = tempfile.gettempdir() + osp.sep + 'spyder'
-else:
-    username = encoding.to_unicode_from_fs(os.environ.get('USER'))
-    TEMPDIR = tempfile.gettempdir() + osp.sep + 'spyder-' + username
-
-
-def is_program_installed(basename):
-    """Return program absolute path if installed in PATH
-    Otherwise, return None"""
-    for path in os.environ["PATH"].split(os.pathsep):
-        abspath = osp.join(path, basename)
-        if osp.isfile(abspath):
-            return abspath
-
-
-def find_program(basename):
-    """Find program in PATH and return absolute path
-    Try adding .exe or .bat to basename on Windows platforms
-    (return None if not found)"""
-    names = [basename]
-    if os.name == 'nt':
-        # Windows platforms
-        extensions = ('.exe', '.bat', '.cmd')
-        if not basename.endswith(extensions):
-            names = [basename+ext for ext in extensions]+[basename]
-    for name in names:
-        path = is_program_installed(name)
-        if path:
-            return path
-
-
-def run_program(name, args=[], cwd=None):
-    """Run program in a separate process"""
-    assert isinstance(args, (tuple, list))
-    path = find_program(name)
-    if not path:
-        raise RuntimeError("Program %s was not found" % name)
-    subprocess.Popen([path]+args, cwd=cwd)
-
-
-def start_file(filename):
-    """Generalized os.startfile for all platforms supported by Qt
-    (this function is simply wrapping QDesktopServices.openUrl)
-    Returns True if successfull, otherwise returns False."""
-    from spyderlib.qt.QtGui import QDesktopServices
-    from spyderlib.qt.QtCore import QUrl
-
-    # We need to use setUrl instead of setPath because this is the only
-    # cross-platform way to open external files. setPath fails completely on
-    # Mac and doesn't open non-ascii files on Linux.
-    # Fixes Issue 740
-    url = QUrl()
-    url.setUrl(filename)
-    return QDesktopServices.openUrl(url)
-
-
-def python_script_exists(package=None, module=None):
-    """Return absolute path if Python script exists (otherwise, return None)
-    package=None -> module is in sys.path (standard library modules)"""
-    assert module is not None
-    try:
-        if package is None:
-            path = imp.find_module(module)[1]
-        else:
-            path = osp.join(imp.find_module(package)[1], module)+'.py'
-    except ImportError:
-        return
-    if not osp.isfile(path):
-        path += 'w'
-    if osp.isfile(path):
-        return path
-
-
-def run_python_script(package=None, module=None, args=[], p_args=[]):
-    """Run Python script in a separate process
-    package=None -> module is in sys.path (standard library modules)"""
-    assert module is not None
-    assert isinstance(args, (tuple, list)) and isinstance(p_args, (tuple, list))
-    path = python_script_exists(package, module)
-    subprocess.Popen([sys.executable]+p_args+[path]+args)
-
-
-def shell_split(text):
-    """Split the string `text` using shell-like syntax
-    
-    This avoids breaking single/double-quoted strings (e.g. containing 
-    strings with spaces). This function is almost equivalent to the shlex.split
-    function (see standard library `shlex`) except that it is supporting 
-    unicode strings (shlex does not support unicode until Python 2.7.3)."""
-    assert is_text_string(text)  # in case a QString is passed...
-    pattern = r'(\s+|(?<!\\)".*?(?<!\\)"|(?<!\\)\'.*?(?<!\\)\')'
-    out = []
-    for token in re.split(pattern, text):
-        if token.strip():
-            out.append(token.strip('"').strip("'"))
-    return out
-
-
-def get_python_args(fname, python_args, interact, debug, end_args):
-    """Construct Python interpreter arguments"""
-    p_args = []
-    if python_args is not None:
-        p_args += python_args.split()
-    if interact:
-        p_args.append('-i')
-    if debug:
-        p_args.extend(['-m', 'pdb'])
-    if fname is not None:
-        if os.name == 'nt' and debug:
-            # When calling pdb on Windows, one has to replace backslashes by
-            # slashes to avoid confusion with escape characters (otherwise, 
-            # for example, '\t' will be interpreted as a tabulation):
-            p_args.append(osp.normpath(fname).replace(os.sep, '/'))
-        else:
-            p_args.append(fname)
-    if end_args:
-        p_args.extend(shell_split(end_args))
-    return p_args
-
-
-def run_python_script_in_terminal(fname, wdir, args, interact,
-                                  debug, python_args):
-    """Run Python script in an external system terminal"""
-    
-    # If fname has spaces on it it can't be ran on Windows, so we have to
-    # enclose it in quotes
-    if os.name == 'nt':
-        fname = '"' + fname + '"'
-    
-    p_args = ['python']
-    p_args += get_python_args(fname, python_args, interact, debug, args)
-    
-    if os.name == 'nt':
-        # Command line and cwd have to be converted to the filesystem
-        # encoding before passing them to subprocess
-        # See http://bugs.python.org/issue1759845#msg74142
-        cmd = encoding.to_fs_from_unicode(
-                'start cmd.exe /c "cd %s && ' % wdir + ' '.join(p_args) + '"')
-        subprocess.Popen(cmd, shell=True,
-                         cwd=encoding.to_fs_from_unicode(wdir))
-    elif os.name == 'posix':
-        cmd = 'gnome-terminal'
-        if is_program_installed(cmd):
-            run_program(cmd, ['--working-directory', wdir, '-x'] + p_args,
-                        cwd=wdir)
-            return
-        cmd = 'konsole'
-        if is_program_installed(cmd):
-            run_program(cmd, ['--workdir', wdir, '-e'] + p_args,
-                        cwd=wdir)
-            return
-        # TODO: Add a fallback to xterm for Linux and the necessary code for
-        #       OSX
-    else:
-        raise NotImplementedError
-
-
-def check_version(actver, version, cmp_op):
-    """
-    Check version string of an active module against a required version.
-
-    If dev/prerelease tags result in TypeError for string-number comparison,
-    it is assumed that the dependency is satisfied.
-    Users on dev branches are responsible for keeping their own packages up to
-    date.
-    
-    Copyright (C) 2013  The IPython Development Team
-
-    Distributed under the terms of the BSD License.
-    """
-    try:
-        if cmp_op == '>':
-            return LooseVersion(actver) > LooseVersion(version)
-        elif cmp_op == '>=':
-            return LooseVersion(actver) >= LooseVersion(version)
-        elif cmp_op == '=':
-            return LooseVersion(actver) == LooseVersion(version)
-        elif cmp_op == '<':
-            return LooseVersion(actver) < LooseVersion(version)
-        else:
-            return False
-    except TypeError:
-        return True
-
-
-def get_module_version(module_name):
-    """Return module version or None if version can't be retrieved."""
-    mod = __import__(module_name)
-    return getattr(mod, '__version__', getattr(mod, 'VERSION', None))
-
-
-def is_module_installed(module_name, version=None, installed_version=None,
-                        interpreter=None):
-    """Return True if module *module_name* is installed
-    
-    If version is not None, checking module version 
-    (module must have an attribute named '__version__')
-    
-    version may starts with =, >=, > or < to specify the exact requirement ;
-    multiple conditions may be separated by ';' (e.g. '>=0.13;<1.0')
-    
-    interpreter: check if a module is installed with a given version 
-    in a determined interpreter"""
-    if interpreter:
-        if not osp.isdir(TEMPDIR):
-            os.mkdir(TEMPDIR)
-        
-        if osp.isfile(interpreter) and ('python' in interpreter):
-            checkver = inspect.getsource(check_version)
-            get_modver = inspect.getsource(get_module_version)
-            ismod_inst = inspect.getsource(is_module_installed)
-            fd, script = tempfile.mkstemp(suffix='.py', dir=TEMPDIR)
-            with os.fdopen(fd, 'w') as f:
-                f.write("# -*- coding: utf-8 -*-" + "\n\n")
-                f.write("from distutils.version import LooseVersion" + "\n")
-                f.write("import re" + "\n\n")
-                f.write(checkver + "\n")
-                f.write(get_modver + "\n")
-                f.write(ismod_inst + "\n")
-                if version:
-                    f.write("print(is_module_installed('%s','%s'))"\
-                            % (module_name, version))
-                else:
-                    f.write("print(is_module_installed('%s'))" % module_name)
-            try:
-                output, _err = subprocess.Popen([interpreter, script],
-                                        stdout=subprocess.PIPE).communicate()
-            except subprocess.CalledProcessError:
-                return True
-            if output:  # TODO: Check why output could be empty!
-                return eval(output.decode())
-            else:
-                return False
-        else:
-            # Try to not take a wrong decision if there is no interpreter
-            # available (needed for the change_pystartup method of ExtConsole
-            # config page)
-            return True
-    else:
-        if installed_version is None:
-            try:
-                actver = get_module_version(module_name)
-            except ImportError:
-                # Module is not installed
-                return False
-        else:
-            actver = installed_version
-        if actver is None and version is not None:
-            return False
-        elif version is None:
-            return True
-        else:
-            if ';' in version:
-                output = True
-                for ver in version.split(';'):
-                    output = output and is_module_installed(module_name, ver)
-                return output
-            match = re.search('[0-9]', version)
-            assert match is not None, "Invalid version number"
-            symb = version[:match.start()]
-            if not symb:
-                symb = '='
-            assert symb in ('>=', '>', '=', '<'),\
-                    "Invalid version condition '%s'" % symb
-            version = version[match.start():]
-            return check_version(actver, version, symb)
-
-
-if __name__ == '__main__':
-    print(find_program('hg'))
-    print(shell_split('-q -o -a'))
-    print(shell_split('-q "d:\\Python de xxxx\\t.txt" -o -a'))
-    print(is_module_installed('IPython', '>=0.12'))
-    print(is_module_installed('IPython', '>=0.13;<1.0'))
+# -*- coding: utf-8 -*-
+#
+# Copyright © 2009-2011 Pierre Raybaut
+# Licensed under the terms of the MIT License
+# (see spyderlib/__init__.py for details)
+
+"""Running programs utilities"""
+
+from __future__ import print_function
+
+from distutils.version import LooseVersion
+import imp
+import inspect
+import os
+import os.path as osp
+import re
+import subprocess
+import sys
+import tempfile
+
+# Local imports
+from spyderlib.utils import encoding
+from spyderlib.py3compat import is_text_string
+
+
+if os.name == 'nt':
+    TEMPDIR = tempfile.gettempdir() + osp.sep + 'spyder'
+else:
+    username = encoding.to_unicode_from_fs(os.environ.get('USER'))
+    TEMPDIR = tempfile.gettempdir() + osp.sep + 'spyder-' + username
+
+
+def is_program_installed(basename):
+    """Return program absolute path if installed in PATH
+    Otherwise, return None"""
+    for path in os.environ["PATH"].split(os.pathsep):
+        abspath = osp.join(path, basename)
+        if osp.isfile(abspath):
+            return abspath
+
+
+def find_program(basename):
+    """Find program in PATH and return absolute path
+    Try adding .exe or .bat to basename on Windows platforms
+    (return None if not found)"""
+    names = [basename]
+    if os.name == 'nt':
+        # Windows platforms
+        extensions = ('.exe', '.bat', '.cmd')
+        if not basename.endswith(extensions):
+            names = [basename+ext for ext in extensions]+[basename]
+    for name in names:
+        path = is_program_installed(name)
+        if path:
+            return path
+
+
+def run_program(name, args=[], cwd=None):
+    """Run program in a separate process"""
+    assert isinstance(args, (tuple, list))
+    path = find_program(name)
+    if not path:
+        raise RuntimeError("Program %s was not found" % name)
+    subprocess.Popen([path]+args, cwd=cwd)
+
+
+def start_file(filename):
+    """Generalized os.startfile for all platforms supported by Qt
+    (this function is simply wrapping QDesktopServices.openUrl)
+    Returns True if successfull, otherwise returns False."""
+    from spyderlib.qt.QtGui import QDesktopServices
+    from spyderlib.qt.QtCore import QUrl
+
+    # We need to use setUrl instead of setPath because this is the only
+    # cross-platform way to open external files. setPath fails completely on
+    # Mac and doesn't open non-ascii files on Linux.
+    # Fixes Issue 740
+    url = QUrl()
+    url.setUrl(filename)
+    return QDesktopServices.openUrl(url)
+
+
+def python_script_exists(package=None, module=None):
+    """Return absolute path if Python script exists (otherwise, return None)
+    package=None -> module is in sys.path (standard library modules)"""
+    assert module is not None
+    try:
+        if package is None:
+            path = imp.find_module(module)[1]
+        else:
+            path = osp.join(imp.find_module(package)[1], module)+'.py'
+    except ImportError:
+        return
+    if not osp.isfile(path):
+        path += 'w'
+    if osp.isfile(path):
+        return path
+
+
+def run_python_script(package=None, module=None, args=[], p_args=[]):
+    """Run Python script in a separate process
+    package=None -> module is in sys.path (standard library modules)"""
+    assert module is not None
+    assert isinstance(args, (tuple, list)) and isinstance(p_args, (tuple, list))
+    path = python_script_exists(package, module)
+    subprocess.Popen([sys.executable]+p_args+[path]+args)
+
+
+def shell_split(text):
+    """Split the string `text` using shell-like syntax
+    
+    This avoids breaking single/double-quoted strings (e.g. containing 
+    strings with spaces). This function is almost equivalent to the shlex.split
+    function (see standard library `shlex`) except that it is supporting 
+    unicode strings (shlex does not support unicode until Python 2.7.3)."""
+    assert is_text_string(text)  # in case a QString is passed...
+    pattern = r'(\s+|(?<!\\)".*?(?<!\\)"|(?<!\\)\'.*?(?<!\\)\')'
+    out = []
+    for token in re.split(pattern, text):
+        if token.strip():
+            out.append(token.strip('"').strip("'"))
+    return out
+
+
+def get_python_args(fname, python_args, interact, debug, end_args):
+    """Construct Python interpreter arguments"""
+    p_args = []
+    if python_args is not None:
+        p_args += python_args.split()
+    if interact:
+        p_args.append('-i')
+    if debug:
+        p_args.extend(['-m', 'pdb'])
+    if fname is not None:
+        if os.name == 'nt' and debug:
+            # When calling pdb on Windows, one has to replace backslashes by
+            # slashes to avoid confusion with escape characters (otherwise, 
+            # for example, '\t' will be interpreted as a tabulation):
+            p_args.append(osp.normpath(fname).replace(os.sep, '/'))
+        else:
+            p_args.append(fname)
+    if end_args:
+        p_args.extend(shell_split(end_args))
+    return p_args
+
+
+def run_python_script_in_terminal(fname, wdir, args, interact,
+                                  debug, python_args):
+    """Run Python script in an external system terminal"""
+    
+    # If fname has spaces on it it can't be ran on Windows, so we have to
+    # enclose it in quotes
+    if os.name == 'nt':
+        fname = '"' + fname + '"'
+    
+    p_args = ['python']
+    p_args += get_python_args(fname, python_args, interact, debug, args)
+    
+    if os.name == 'nt':
+        # Command line and cwd have to be converted to the filesystem
+        # encoding before passing them to subprocess
+        # See http://bugs.python.org/issue1759845#msg74142
+        cmd = encoding.to_fs_from_unicode(
+                'start cmd.exe /c "cd %s && ' % wdir + ' '.join(p_args) + '"')
+        subprocess.Popen(cmd, shell=True,
+                         cwd=encoding.to_fs_from_unicode(wdir))
+    elif os.name == 'posix':
+        cmd = 'gnome-terminal'
+        if is_program_installed(cmd):
+            run_program(cmd, ['--working-directory', wdir, '-x'] + p_args,
+                        cwd=wdir)
+            return
+        cmd = 'konsole'
+        if is_program_installed(cmd):
+            run_program(cmd, ['--workdir', wdir, '-e'] + p_args,
+                        cwd=wdir)
+            return
+        # TODO: Add a fallback to xterm for Linux and the necessary code for
+        #       OSX
+    else:
+        raise NotImplementedError
+
+
+def check_version(actver, version, cmp_op):
+    """
+    Check version string of an active module against a required version.
+
+    If dev/prerelease tags result in TypeError for string-number comparison,
+    it is assumed that the dependency is satisfied.
+    Users on dev branches are responsible for keeping their own packages up to
+    date.
+    
+    Copyright (C) 2013  The IPython Development Team
+
+    Distributed under the terms of the BSD License.
+    """
+    try:
+        if cmp_op == '>':
+            return LooseVersion(actver) > LooseVersion(version)
+        elif cmp_op == '>=':
+            return LooseVersion(actver) >= LooseVersion(version)
+        elif cmp_op == '=':
+            return LooseVersion(actver) == LooseVersion(version)
+        elif cmp_op == '<':
+            return LooseVersion(actver) < LooseVersion(version)
+        else:
+            return False
+    except TypeError:
+        return True
+
+
+def get_module_version(module_name):
+    """Return module version or None if version can't be retrieved."""
+    mod = __import__(module_name)
+    return getattr(mod, '__version__', getattr(mod, 'VERSION', None))
+
+
+def is_module_installed(module_name, version=None, installed_version=None,
+                        interpreter=None):
+    """Return True if module *module_name* is installed
+    
+    If version is not None, checking module version 
+    (module must have an attribute named '__version__')
+    
+    version may starts with =, >=, > or < to specify the exact requirement ;
+    multiple conditions may be separated by ';' (e.g. '>=0.13;<1.0')
+    
+    interpreter: check if a module is installed with a given version 
+    in a determined interpreter"""
+    if interpreter:
+        if not osp.isdir(TEMPDIR):
+            os.mkdir(TEMPDIR)
+        
+        if osp.isfile(interpreter) and ('python' in interpreter):
+            checkver = inspect.getsource(check_version)
+            get_modver = inspect.getsource(get_module_version)
+            ismod_inst = inspect.getsource(is_module_installed)
+            fd, script = tempfile.mkstemp(suffix='.py', dir=TEMPDIR)
+            with os.fdopen(fd, 'w') as f:
+                f.write("# -*- coding: utf-8 -*-" + "\n\n")
+                f.write("from distutils.version import LooseVersion" + "\n")
+                f.write("import re" + "\n\n")
+                f.write(checkver + "\n")
+                f.write(get_modver + "\n")
+                f.write(ismod_inst + "\n")
+                if version:
+                    f.write("print(is_module_installed('%s','%s'))"\
+                            % (module_name, version))
+                else:
+                    f.write("print(is_module_installed('%s'))" % module_name)
+            try:
+                output, _err = subprocess.Popen([interpreter, script],
+                                        stdout=subprocess.PIPE).communicate()
+            except subprocess.CalledProcessError:
+                return True
+            if output:  # TODO: Check why output could be empty!
+                return eval(output.decode())
+            else:
+                return False
+        else:
+            # Try to not take a wrong decision if there is no interpreter
+            # available (needed for the change_pystartup method of ExtConsole
+            # config page)
+            return True
+    else:
+        if installed_version is None:
+            try:
+                actver = get_module_version(module_name)
+            except ImportError:
+                # Module is not installed
+                return False
+        else:
+            actver = installed_version
+        if actver is None and version is not None:
+            return False
+        elif version is None:
+            return True
+        else:
+            if ';' in version:
+                output = True
+                for ver in version.split(';'):
+                    output = output and is_module_installed(module_name, ver)
+                return output
+            match = re.search('[0-9]', version)
+            assert match is not None, "Invalid version number"
+            symb = version[:match.start()]
+            if not symb:
+                symb = '='
+            assert symb in ('>=', '>', '=', '<'),\
+                    "Invalid version condition '%s'" % symb
+            version = version[match.start():]
+            return check_version(actver, version, symb)
+
+
+if __name__ == '__main__':
+    print(find_program('hg'))
+    print(shell_split('-q -o -a'))
+    print(shell_split('-q "d:\\Python de xxxx\\t.txt" -o -a'))
+    print(is_module_installed('IPython', '>=0.12'))
+    print(is_module_installed('IPython', '>=0.13;<1.0'))